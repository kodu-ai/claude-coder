--- conflicted
+++ resolved
@@ -101,10 +101,6 @@
 	// Handle changes in messages
 	useEffect(() => {
 		const lastMessage = messages.at(-1)
-<<<<<<< HEAD
-
-=======
->>>>>>> fe916de1
 		if (lastMessage) {
 			switch (lastMessage.type) {
 				case "ask":
