--- conflicted
+++ resolved
@@ -1,13 +1,9 @@
 import { Anthropic } from "@anthropic-ai/sdk"
 import { ApiModelId, ModelInfo } from "../shared/api"
 import { KoduHandler } from "./kodu"
-<<<<<<< HEAD
-import { WebSearchResponseDto } from "./interfaces"
-import { koduSSEResponse } from "../shared/kodu"
-=======
 import { AskConsultantResponseDto, WebSearchResponseDto } from "./interfaces"
 import { z } from "zod"
->>>>>>> 8ba785f9
+import { koduSSEResponse } from "../shared/kodu"
 
 export interface ApiHandlerMessageResponse {
 	message: Anthropic.Messages.Message | Anthropic.Beta.PromptCaching.Messages.PromptCachingBetaMessage
