{
	"name": "claude-dev-experimental",
	"displayName": "Coder by Kodu, AI Powered Coding Assistant using Anthropic Claude",
	"description": "Claude Coder: Your AI pair programmer in VSCode. Powered by Anthropic's Claude, it assists both beginners and pros in coding, debugging, and more. Create/edit files and execute commands with AI guidance. Perfect for no-coders to senior devs. Enjoy free credits to supercharge your coding experience. Let Claude Coder transform your IDE into a collaborative AI workspace.",
	"preview": true,
	"version": "1.13.12",
	"private": true,
	"icon": "assets/icon.png",
	"engines": {
		"vscode": "^1.93.0"
	},
	"author": {
		"name": "Kodu AI"
	},
	"license": "AGPL-3.0-or-later",
	"publisher": "kodu-ai",
	"repository": {
		"type": "git",
		"url": "https://github.com/kodu-ai/claude-coder"
	},
	"categories": [
		"AI",
		"Programming Languages",
		"Snippets",
		"Machine Learning",
		"Education",
		"Chat"
	],
	"keywords": [
		"ai",
		"code completion",
		"coding agent",
		"coding assistant",
		"no code ai",
		"anthropic ai",
		"autonomous coding",
		"claude",
		"agentic",
		"no-code",
		"productivity",
		"automation",
		"chatgpt",
		"ai",
		"chatgpt",
		"claude",
		"codegpt",
		"codestrall",
		"copilot",
		"github",
		"json",
		"jsonc",
		"keybindings",
		"llama",
		"mistral",
		"sonnet",
		"claude dev",
		"aider",
		"code with claude",
		"codegpt"
	],
	"activationEvents": [
		"onUri"
	],
	"handlers": {
		"onUri": {
			"uriHandler": "./dist/extension.js"
		}
	},
	"main": "./dist/extension.js",
	"type": "commonjs",
	"contributes": {
		"viewsContainers": {
			"activitybar": [
				{
					"id": "kodu-claude-coder-main-ActivityBar",
					"title": "Coder by Kodu.ai",
					"icon": "assets/kodu-logo.svg"
				}
			]
		},
		"views": {
			"kodu-claude-coder-main-ActivityBar": [
				{
					"type": "webview",
					"id": "kodu-claude-coder-main.SidebarProvider",
					"name": ""
				}
			]
		},
		"commands": [
			{
				"command": "kodu-claude-coder-main.setApiKey",
				"title": "Kodu.AI: Set API Key"
			},
			{
				"command": "extension.openExternalLink",
				"title": "Open External Link"
			},
			{
				"command": "kodu-claude-coder-main.plusButtonTapped",
				"title": "New Task",
				"icon": "$(add)"
			},
			{
				"command": "kodu-claude-coder-main.historyButtonTapped",
				"title": "History",
				"icon": "$(history)"
			},
			{
				"command": "kodu-claude-coder-main.popoutButtonTapped",
				"title": "Open in Editor",
				"icon": "$(link-external)"
			},
			{
				"command": "kodu-claude-coder-main.settingsButtonTapped",
				"title": "Settings",
				"icon": "$(settings-gear)"
			},
			{
				"command": "kodu-claude-coder-main.openInNewTab",
				"title": "Open In New Tab",
				"category": "Kodu"
			}
		],
		"menus": {
			"view/title": [
				{
					"command": "kodu-claude-coder-main.plusButtonTapped",
					"group": "navigation@1",
					"when": "view == kodu-claude-coder-main.SidebarProvider"
				},
				{
					"command": "kodu-claude-coder-main.historyButtonTapped",
					"group": "navigation@2",
					"when": "view == kodu-claude-coder-main.SidebarProvider"
				},
				{
					"command": "kodu-claude-coder-main.popoutButtonTapped",
					"group": "navigation@3",
					"when": "view == kodu-claude-coder-main.SidebarProvider"
				},
				{
					"command": "kodu-claude-coder-main.settingsButtonTapped",
					"group": "navigation@4",
					"when": "view == kodu-claude-coder-main.SidebarProvider"
				}
			]
		}
	},
	"scripts": {
		"vscode:prepublish": "pnpm run package",
		"compile": "pnpm run check-types && pnpm run lint && tsx esbuild.ts",
		"watch": "pnpm run-all -p watch:*",
		"watch:esbuild": "tsx esbuild.ts --watch",
		"install:all": "pnpm install && cd webview-ui-vite && pnpm install",
		"install:clean": "pnpm run clean && pnpm run install:all",
		"clean": "rm -rf out && rm -rf dist && rm -rf node_modules && rm -rf webview-ui-vite/dist && rm -rf webview-ui-vite/node_modules",
		"watch:tsc": "tsc --noEmit --watch --project tsconfig.json",
		"package": "pnpm run build:webview && pnpm run check-types && pnpm run lint && tsx esbuild.ts --production",
		"pretest": "pnpm run lint",
		"compile:tests": "tsc -p ./tsconfig.test.json",
		"compile:eval": "tsc -p ./tsconfig.eval.json",
		"exec-test": "node ./out/test/src/test/runTest.js",
		"exec-eval": "node ./out/eval/src/test/runTest.js",
		"watch-tests": "tsc -p . -w --outDir out",
		"check-types": "tsc --noEmit",
		"build": "pnpm vsce package --no-dependencies",
		"publish": "pnpm vsce publish --no-dependencies",
		"publish:pre-release": "pnpm vsce publish --pre-release --no-dependencies",
		"lint": "eslint src",
		"test": "vscode-test",
		"dev": "tsx esbuild.ts --watch",
		"start:webview": "cd webview-ui-vite && pnpm run dev",
		"build:webview": "cd webview-ui-vite && pnpm run build",
		"test:webview": "cd webview-ui-vite && pnpm run test",
		"postinstall": "pnpm rebuild sharp"
	},
	"devDependencies": {
		"@jest/globals": "^29.7.0",
<<<<<<< HEAD
		"@types/chai": "^5.0.1",
=======
>>>>>>> 28bb74b9
		"@types/diff": "^5.2.3",
		"@types/diff-match-patch": "^1.0.36",
		"@types/jest": "^29.5.14",
		"@types/lodash": "^4.17.13",
		"@types/mocha": "^10.0.10",
		"@types/node": "~20.17.7",
		"@types/screenshot-desktop": "^1.12.3",
		"@types/vscode": "^1.93.0",
		"@typescript-eslint/eslint-plugin": "^8.15.0",
		"@typescript-eslint/parser": "^8.15.0",
		"@vitejs/plugin-react-swc": "^3.7.1",
		"@vscode/test-cli": "^0.0.10",
		"@vscode/test-electron": "^2.4.1",
		"@vscode/vsce": "^2.32.0",
		"esbuild": "^0.24.0",
		"eslint": "^9.15.0",
<<<<<<< HEAD
		"npm-run-all": "^4.1.5",
		"ts-jest": "^29.2.5",
=======
>>>>>>> 28bb74b9
		"typescript": "^5.7.2"
	},
	"dependencies": {
		"@amplitude/analytics-browser": "^2.11.9",
		"@amplitude/analytics-node": "^1.3.6",
		"@anthropic-ai/bedrock-sdk": "^0.10.4",
		"@anthropic-ai/sdk": "^0.26.1",
		"@anthropic-ai/vertex-sdk": "^0.4.3",
		"@ewoudenberg/difflib": "^0.1.0",
		"@jest/globals": "^29.7.0",
		"@types/clone-deep": "^4.0.4",
		"@types/pdf-parse": "^1.1.4",
		"@vscode/codicons": "^0.0.36",
		"ansi-regex": "^6.1.0",
		"axios": "^1.7.7",
		"clone-deep": "^4.0.1",
		"default-shell": "^2.2.0",
		"delay": "^6.0.0",
		"desktop-screenshot": "^0.1.1",
		"diff": "^5.2.0",
		"diff-match-patch": "^1.0.5",
		"dotenv": "^16.4.5",
		"execa": "^9.5.1",
		"glob": "^11.0.0",
		"globby": "^14.0.2",
		"image-size": "^1.1.1",
		"isbinaryfile": "^5.0.4",
		"jest": "^29.7.0",
		"jotai": "^2.10.3",
		"lodash": "^4.17.21",
		"mammoth": "^1.8.0",
		"mocha": "^10.8.2",
		"nanoid": "^5.0.8",
		"openai": "^4.73.0",
		"os-name": "^6.0.0",
		"p-queue": "^8.0.1",
		"p-wait-for": "^5.0.2",
		"pdf-parse": "^1.1.1",
		"puppeteer-chromium-resolver": "^23.0.0",
		"puppeteer-core": "^23.9.0",
		"rxjs": "^7.8.1",
		"screenshot-desktop": "^1.15.0",
		"serialize-error": "^11.0.3",
<<<<<<< HEAD
		"sharp": "^0.33.5",
		"string-similarity": "^4.0.4",
=======
>>>>>>> 28bb74b9
		"strip-ansi": "^7.1.0",
		"tree-kill": "^1.2.2",
		"tree-sitter-wasms": "^0.1.12",
		"tsx": "^4.19.2",
		"web-tree-sitter": "^0.22.6",
		"zod": "^3.23.8"
	},
	"packageManager": "pnpm@8.15.0+sha1.97e9ea18c26f67eaa5b0b394f1cfbcdc65b1b02d"
}<|MERGE_RESOLUTION|>--- conflicted
+++ resolved
@@ -177,10 +177,6 @@
 	},
 	"devDependencies": {
 		"@jest/globals": "^29.7.0",
-<<<<<<< HEAD
-		"@types/chai": "^5.0.1",
-=======
->>>>>>> 28bb74b9
 		"@types/diff": "^5.2.3",
 		"@types/diff-match-patch": "^1.0.36",
 		"@types/jest": "^29.5.14",
@@ -197,11 +193,6 @@
 		"@vscode/vsce": "^2.32.0",
 		"esbuild": "^0.24.0",
 		"eslint": "^9.15.0",
-<<<<<<< HEAD
-		"npm-run-all": "^4.1.5",
-		"ts-jest": "^29.2.5",
-=======
->>>>>>> 28bb74b9
 		"typescript": "^5.7.2"
 	},
 	"dependencies": {
@@ -245,11 +236,6 @@
 		"rxjs": "^7.8.1",
 		"screenshot-desktop": "^1.15.0",
 		"serialize-error": "^11.0.3",
-<<<<<<< HEAD
-		"sharp": "^0.33.5",
-		"string-similarity": "^4.0.4",
-=======
->>>>>>> 28bb74b9
 		"strip-ansi": "^7.1.0",
 		"tree-kill": "^1.2.2",
 		"tree-sitter-wasms": "^0.1.12",
