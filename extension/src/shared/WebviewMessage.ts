--- conflicted
+++ resolved
@@ -63,11 +63,11 @@
 	reproduction: string
 }
 
-<<<<<<< HEAD
 type technicalBackgroundMessage = {
 	type: "technicalBackground"
 	value: NonNullable<GlobalState["technicalBackground"]>
-=======
+}
+
 type DebugMessage = {
 	type: "debug"
 }
@@ -76,7 +76,6 @@
 	type: "gitCheckoutTo"
 	identifier: string
 	newBranchName?: string
->>>>>>> 7451bb01
 }
 
 export type WebviewMessage =
