<<<<<<< HEAD
import {
	isToolResponseV2,
	toolResponseToAIState,
	compressToolFromMsg,
	parseToolResponse,
	isTextBlock,
} from "./format-tools"
import { TextBlockParam, ImageBlockParam } from "@anthropic-ai/sdk/resources/messages.mjs"
import type { ToolResponseV2 } from "../agent/v1/types"
import { example } from "./format-tools.utils"
import { estimateTokenCountFromMessages, smartTruncation } from "../utils/context-management"

describe("Tool Response Utilities", () => {
	describe("isToolResponseV2", () => {
		it("should work compress write_to_file with kodu_content", () => {
			const toolCall = `<write_to_file><path>src/index.ts</path><kodu_content>export const test = 'test'</kodu_content></write_to_file>`
			const result = compressToolFromMsg([{ type: "text", text: toolCall }])
			expect(result[0].type).toBe("text")
			if (isTextBlock(result[0])) {
				expect(result[0].text).toContain("Compressed")
			}
		})

		it("should work compress write_to_file with content", () => {
			const toolCall = `<write_to_file><path>src/index.ts</path><content>export const test = 'test'</content></write_to_file>`
			const result = compressToolFromMsg([{ type: "text", text: toolCall }])
			expect(result[0].type).toBe("text")
			if (isTextBlock(result[0])) {
				expect(result[0].text).toContain("Compressed")
			}
		})

		it("should work compress write_to_file with kodu_content", () => {
			const toolCall = `<write_to_file><path>src/index.ts</path><kodu_content>export const test = 'test'</kodu_content></write_to_file>`
			const result = compressToolFromMsg([{ type: "text", text: toolCall }])
			expect(result[0].type).toBe("text")
			if (isTextBlock(result[0])) {
				expect(result[0].text).toContain("Compressed")
			}
		})

		it("should work compress write_to_file with content", () => {
			const toolCall = `<write_to_file><path>src/index.ts</path><content>export const test = 'test'</content></write_to_file>`
			const result = compressToolFromMsg([{ type: "text", text: toolCall }])
			expect(result[0].type).toBe("text")
			if (isTextBlock(result[0])) {
				expect(result[0].text).toContain("Compressed")
			}
		})

		it("should return true for valid ToolResponseV2 object", () => {
			const response = {
				status: "success" as const,
				toolName: "testTool",
				text: "test text",
				result: "test result", // Added result property
			}
			expect(isToolResponseV2(response)).toBe(true)
		})

		it("should return false for invalid objects", () => {
			expect(isToolResponseV2(null)).toBe(false)
			expect(isToolResponseV2({})).toBe(false)
			expect(isToolResponseV2({ status: "success" })).toBe(false)
			expect(isToolResponseV2({ toolName: "test" })).toBe(false)
			expect(isToolResponseV2({ status: "success", toolName: "test" })).toBe(false) // Missing result
		})
	})
	describe("Should handle edit_file_blocks correctly", () => {
		it("should remove the edit_file_blocks response", () => {
			const msgs: Array<TextBlockParam | ImageBlockParam> = [
				{
					type: "text",
					text: `
			  <toolResponse>
				<toolName>edit_file_blocks</toolName>
				<toolStatus>success</toolStatus>
				<toolResult>Test result</toolResult>
			  </toolResponse>
			`,
				},
			]

			const result = compressToolFromMsg(msgs)
			const textBlock = result[0] as TextBlockParam
			expect(textBlock.text).toContain("Compressed")
		})
		it("should keep the edit_file_blocks kodu_content", () => {
			const msgs: Array<TextBlockParam | ImageBlockParam> = [
				{
					type: "text",
					text: `
			  <toolResponse>
				<toolName>edit_file_blocks</toolName>
				<toolStatus>success</toolStatus>
				<toolResult>Test result</toolResult>
			  </toolResponse>
			`,
				},
				{
					type: "text",
					text: `
			  <edit_file_blocks>
				<path>src/index.ts</path>
				<kodu_diff>export const test = 'test'</kodu_diff>
			  </edit_file_blocks>
			`,
				},
			]

			const result = compressToolFromMsg(msgs)
			const textBlock = result[0] as TextBlockParam
			expect(textBlock.text).toContain("[Compressed]")
			expect(result[1].type).toBe("text")
		})
	})

	describe("example", () => {
		it("should return a string", () => {
			const msgsBefore = example
			const msgsAfter = smartTruncation(example)
			const contentExtractor = (msg: string) => {
				const firstIndex = msg.indexOf("<write_to_file>")
				const lastIndex = msg.lastIndexOf("</write_to_file>")
				return msg.slice(firstIndex, lastIndex)
			}
			const howManyWriteToFilesBefore = msgsBefore.reduce(
				(acc, msg) => {
					if (isTextBlock(msg) && msg.text.includes("<write_to_file>")) {
						acc.totalWrites++
						acc.totalWritesLength += contentExtractor(msg.text).length
					}
					if (Array.isArray(msg.content)) {
						msg.content.forEach((subMsg) => {
							if (isTextBlock(subMsg) && subMsg.text.includes("<write_to_file>")) {
								acc.totalWrites++
								acc.totalWritesLength += contentExtractor(subMsg.text).length
							}
						})
					}
					return acc
				},
				{
					totalWrites: 0,
					totalWritesLength: 0,
				}
			)
			const howManyWriteToFilesAfter = msgsAfter.reduce(
				(acc, msg) => {
					if (isTextBlock(msg) && msg.text.includes("<write_to_file>")) {
						acc.totalWrites++
						acc.totalWritesLength += contentExtractor(msg.text).length
					}
					if (Array.isArray(msg.content)) {
						msg.content.forEach((subMsg) => {
							if (isTextBlock(subMsg) && subMsg.text.includes("<write_to_file>")) {
								acc.totalWrites++
								acc.totalWritesLength += contentExtractor(subMsg.text).length
							}
						})
					}
					return acc
				},
				{
					totalWrites: 0,
					totalWritesLength: 0,
				}
			)
			console.log(`howManyWriteToFilesBefore: `, howManyWriteToFilesBefore)
			console.log(`howManyWriteToFilesAfter: `, howManyWriteToFilesAfter)
			console.log(`before token count: `, estimateTokenCountFromMessages(msgsBefore))
			console.log(`after token count: `, estimateTokenCountFromMessages(msgsAfter))
		})
	})

	describe("toolResponseToAIState", () => {
		it("should convert text-only response correctly", () => {
			const response: ToolResponseV2 = {
				status: "success",
				toolName: "testTool",
				toolId: "testToolId",
				text: "test message",
			}

			const result = toolResponseToAIState(response)

			expect(result).toHaveLength(1)
			expect(result[0].type).toBe("text")
			const textBlock = result[0] as TextBlockParam
			expect(textBlock.text).toContain("<toolResponse>")
			expect(textBlock.text).toContain("testTool")
			expect(textBlock.text).toContain("success")
			expect(textBlock.text).toContain("The Tool was successful and returned the following message: test message")
		})

		it("should handle response with images", () => {
			const response: ToolResponseV2 = {
				status: "success",
				toolName: "testTool",
				toolId: "testToolId",
				text: "test message",
				images: ["data:image/jpeg;base64,/9j/4AAQSkZJRg=="],
			}

			const result = toolResponseToAIState(response)

			expect(result).toHaveLength(3) // text response + "Images attached" text + image block
			expect(result[0].type).toBe("text")
			expect(result[1].type).toBe("text")
			expect(result[2].type).toBe("image")
		})

		it("should handle different status messages correctly", () => {
			const statuses = ["success", "error", "rejected", "feedback"] as const
			const expectedPhrases = [
				"The Tool was successful",
				"The Tool encountered an error",
				"The Tool got rejected",
				"The Tool returned the following feedback",
			]

			statuses.forEach((status, index) => {
				const response: ToolResponseV2 = {
					status,
					toolName: "testTool",
					text: "test message",
					toolId: "testToolId",
				}

				const result = toolResponseToAIState(response)
				const textBlock = result[0] as TextBlockParam
				expect(textBlock.text).toContain(expectedPhrases[index])
			})
		})
	})

	describe("getBase64ImageType", () => {
		it("should detect JPEG images", () => {
			const jpegBase64 = "/9j/4AAQSkZJRg==" // Minimal JPEG header
			const response: ToolResponseV2 = {
				status: "success",
				toolName: "testTool",
				toolId: "testToolId",

				text: "test",
				images: [jpegBase64],
			}

			const result = toolResponseToAIState(response)
			const imageBlock = result[2] as ImageBlockParam
			expect(imageBlock.source.media_type).toBe("image/jpeg")
		})

		it("should detect PNG images", () => {
			const pngBase64 = "iVBORw0KGgo=" // Minimal PNG header
			const response: ToolResponseV2 = {
				status: "success",
				toolName: "testTool",
				toolId: "testToolId",

				text: "test",
				images: [pngBase64],
			}

			const result = toolResponseToAIState(response)
			const imageBlock = result[2] as ImageBlockParam
			expect(imageBlock.source.media_type).toBe("image/png")
		})
	})

	describe("truncateToolFromMsg", () => {
		it("should truncate tool response and return summary", () => {
			const msgs: Array<TextBlockParam | ImageBlockParam> = [
				{
					type: "text",
					text: `
              <toolResponse>
                <toolName>write_to_file</toolName>
                <toolStatus>success</toolStatus>
                <toolResult>Test result</toolResult>
              </toolResponse>
            `,
				},
			]

			const result = compressToolFromMsg(msgs)
			const textBlock = result[0] as TextBlockParam
			expect(textBlock.text).toContain("[Compressed]")
		})

		it("should handle regular messages without tool response", () => {
			const msgs: Array<TextBlockParam | ImageBlockParam> = [
				{
					type: "text",
					text: "Regular message",
				},
			]

			const result = compressToolFromMsg(msgs)
			expect(result).toHaveLength(1)
		})
	})

	describe("parseToolResponse", () => {
		it("should parse valid tool response XML", () => {
			const xml = `
          <toolResponse>
            <toolName>testTool</toolName>
            <toolStatus>success</toolStatus>
            <toolResult>Test result</toolResult>
          </toolResponse>
        `

			const result = parseToolResponse(xml)
			expect(result).toEqual({
				toolName: "testTool",
				toolStatus: "success",
				toolResult: "Test result",
				hasImages: false,
			})
		})

		it("should handle tool response with image indicator", () => {
			const xml = `
          <toolResponse>
            <toolName>testTool</toolName>
            <toolStatus>success</toolStatus>
            <toolResult>Test result</toolResult>
            check the images attached to the request
          </toolResponse>
        `

			const result = parseToolResponse(xml)
			expect(result.hasImages).toBe(true)
		})

		it("should throw error for missing required tags", () => {
			const xml = `
          <toolResponse>
            <toolName>testTool</toolName>
            <toolStatus>success</toolStatus>
          </toolResponse>
        `

			expect(() => parseToolResponse(xml)).toThrow()
		})

		it("should handle nested tags in content", () => {
			const xml = `
          <toolResponse>
            <toolName>testTool<nested>content</nested></toolName>
            <toolStatus>success</toolStatus>
            <toolResult>Test <nested>result</nested></toolResult>
          </toolResponse>
        `

			const result = parseToolResponse(xml)
			expect(result.toolName).toBe("testTool<nested>content</nested>")
			expect(result.toolResult).toBe("Test <nested>result</nested>")
		})
	})

	// 	describe("truncateToolFromMsg with file operations", () => {
	// 		const createToolResponse = (toolName: string, status: string, filename: string, content: string) => ({
	// 			type: 'text' as const,
	// 			text: `
	// 				<toolResponse>
	// 					<toolName>${toolName}</toolName>
	// 					<toolStatus>${status}</toolStatus>
	// 					<toolResult>file: ${filename}\n${content}</toolResult>
	// 				</toolResponse>
	// 			`
	// 		});

	// 		it("should handle mixed tool operations", () => {
	// 			const mockConversation = [
	// 				createToolResponse("search_files", "success", "", "Found 3 files"),

	// 				createToolResponse("write_to_file", "success", "Config.ts",
	// 					"export const config = { theme: 'light' }"),

	// 				createToolResponse("read_file", "success", "Config.ts",
	// 					"export const config = { theme: 'light' }"),

	// 				createToolResponse("list_directory", "success", "", "Listed ./src"),

	// 				createToolResponse("write_to_file", "success", "Config.ts",
	// 					"export const config = { theme: 'dark' }")
	// 			];

	// 			const Compressed = truncateToolFromMsg(mockConversation);
	// 			console.log(Compressed);
	// 		});
	// 	});
})
=======
// import {
// 	isToolResponseV2,
// 	toolResponseToAIState,
// 	compressToolFromMsg,
// 	parseToolResponse,
// 	isTextBlock,
// } from "./format-tools"
// import { TextBlockParam, ImageBlockParam } from "@anthropic-ai/sdk/resources/messages.mjs"
// import type { ToolResponseV2 } from "../agent/v1/types"
// import { example } from "./format-tools.utils"
// import { estimateTokenCountFromMessages, smartTruncation } from "../utils/context-management"

// describe("Tool Response Utilities", () => {
// 	describe("isToolResponseV2", () => {
// 		it("should work compress write_to_file with kodu_content", () => {
// 			const toolCall = `<write_to_file><path>src/index.ts</path><kodu_content>export const test = 'test'</kodu_content></write_to_file>`
// 			const result = compressToolFromMsg([{ type: "text", text: toolCall }])
// 			expect(result[0].type).toBe("text")
// 			if (isTextBlock(result[0])) {
// 				expect(result[0].text).toContain("Compressed")
// 			}
// 		})

// 		it("should work compress write_to_file with content", () => {
// 			const toolCall = `<write_to_file><path>src/index.ts</path><content>export const test = 'test'</content></write_to_file>`
// 			const result = compressToolFromMsg([{ type: "text", text: toolCall }])
// 			expect(result[0].type).toBe("text")
// 			if (isTextBlock(result[0])) {
// 				expect(result[0].text).toContain("Compressed")
// 			}
// 		})

// 		it("should return true for valid ToolResponseV2 object", () => {
// 			const response = {
// 				status: "success" as const,
// 				toolName: "testTool",
// 				text: "test text",
// 				result: "test result", // Added result property
// 			}
// 			expect(isToolResponseV2(response)).toBe(true)
// 		})

// 		it("should return false for invalid objects", () => {
// 			expect(isToolResponseV2(null)).toBe(false)
// 			expect(isToolResponseV2({})).toBe(false)
// 			expect(isToolResponseV2({ status: "success" })).toBe(false)
// 			expect(isToolResponseV2({ toolName: "test" })).toBe(false)
// 			expect(isToolResponseV2({ status: "success", toolName: "test" })).toBe(false) // Missing result
// 		})
// 	})
// 	describe("Should handle edit_file_blocks correctly", () => {
// 		it("should remove the edit_file_blocks response", () => {
// 			const msgs: Array<TextBlockParam | ImageBlockParam> = [
// 				{
// 					type: "text",
// 					text: `
// 			  <toolResponse>
// 				<toolName>edit_file_blocks</toolName>
// 				<toolStatus>success</toolStatus>
// 				<toolResult>Test result</toolResult>
// 			  </toolResponse>
// 			`,
// 				},
// 			]

// 			const result = compressToolFromMsg(msgs)
// 			const textBlock = result[0] as TextBlockParam
// 			expect(textBlock.text).toContain("Compressed")
// 		})
// 		it("should keep the edit_file_blocks kodu_content", () => {
// 			const msgs: Array<TextBlockParam | ImageBlockParam> = [
// 				{
// 					type: "text",
// 					text: `
// 			  <toolResponse>
// 				<toolName>edit_file_blocks</toolName>
// 				<toolStatus>success</toolStatus>
// 				<toolResult>Test result</toolResult>
// 			  </toolResponse>
// 			`,
// 				},
// 				{
// 					type: "text",
// 					text: `
// 			  <edit_file_blocks>
// 				<path>src/index.ts</path>
// 				<kodu_diff>export const test = 'test'</kodu_diff>
// 			  </edit_file_blocks>
// 			`,
// 				},
// 			]

// 			const result = compressToolFromMsg(msgs)
// 			const textBlock = result[0] as TextBlockParam
// 			expect(textBlock.text).toContain("[Compressed]")
// 			expect(result[1].type).toBe("text")
// 		})
// 	})

// 	describe("example", () => {
// 		it("should return a string", () => {
// 			const msgsBefore = example
// 			const msgsAfter = smartTruncation(example)
// 			const contentExtractor = (msg: string) => {
// 				const firstIndex = msg.indexOf("<write_to_file>")
// 				const lastIndex = msg.lastIndexOf("</write_to_file>")
// 				return msg.slice(firstIndex, lastIndex)
// 			}
// 			const howManyWriteToFilesBefore = msgsBefore.reduce(
// 				(acc, msg) => {
// 					if (isTextBlock(msg) && msg.text.includes("<write_to_file>")) {
// 						acc.totalWrites++
// 						acc.totalWritesLength += contentExtractor(msg.text).length
// 					}
// 					if (Array.isArray(msg.content)) {
// 						msg.content.forEach((subMsg) => {
// 							if (isTextBlock(subMsg) && subMsg.text.includes("<write_to_file>")) {
// 								acc.totalWrites++
// 								acc.totalWritesLength += contentExtractor(subMsg.text).length
// 							}
// 						})
// 					}
// 					return acc
// 				},
// 				{
// 					totalWrites: 0,
// 					totalWritesLength: 0,
// 				}
// 			)
// 			const howManyWriteToFilesAfter = msgsAfter.reduce(
// 				(acc, msg) => {
// 					if (isTextBlock(msg) && msg.text.includes("<write_to_file>")) {
// 						acc.totalWrites++
// 						acc.totalWritesLength += contentExtractor(msg.text).length
// 					}
// 					if (Array.isArray(msg.content)) {
// 						msg.content.forEach((subMsg) => {
// 							if (isTextBlock(subMsg) && subMsg.text.includes("<write_to_file>")) {
// 								acc.totalWrites++
// 								acc.totalWritesLength += contentExtractor(subMsg.text).length
// 							}
// 						})
// 					}
// 					return acc
// 				},
// 				{
// 					totalWrites: 0,
// 					totalWritesLength: 0,
// 				}
// 			)
// 			console.log(`howManyWriteToFilesBefore: `, howManyWriteToFilesBefore)
// 			console.log(`howManyWriteToFilesAfter: `, howManyWriteToFilesAfter)
// 			console.log(`before token count: `, estimateTokenCountFromMessages(msgsBefore))
// 			console.log(`after token count: `, estimateTokenCountFromMessages(msgsAfter))
// 		})
// 	})

// 	describe("toolResponseToAIState", () => {
// 		it("should convert text-only response correctly", () => {
// 			const response: ToolResponseV2 = {
// 				status: "success",
// 				toolName: "testTool",
// 				toolId: "testToolId",
// 				text: "test message",
// 			}

// 			const result = toolResponseToAIState(response)

// 			expect(result).toHaveLength(1)
// 			expect(result[0].type).toBe("text")
// 			const textBlock = result[0] as TextBlockParam
// 			expect(textBlock.text).toContain("<toolResponse>")
// 			expect(textBlock.text).toContain("testTool")
// 			expect(textBlock.text).toContain("success")
// 			expect(textBlock.text).toContain("The Tool was successful and returned the following message: test message")
// 		})

// 		it("should handle response with images", () => {
// 			const response: ToolResponseV2 = {
// 				status: "success",
// 				toolName: "testTool",
// 				toolId: "testToolId",
// 				text: "test message",
// 				images: ["data:image/jpeg;base64,/9j/4AAQSkZJRg=="],
// 			}

// 			const result = toolResponseToAIState(response)

// 			expect(result).toHaveLength(3) // text response + "Images attached" text + image block
// 			expect(result[0].type).toBe("text")
// 			expect(result[1].type).toBe("text")
// 			expect(result[2].type).toBe("image")
// 		})

// 		it("should handle different status messages correctly", () => {
// 			const statuses = ["success", "error", "rejected", "feedback"] as const
// 			const expectedPhrases = [
// 				"The Tool was successful",
// 				"The Tool encountered an error",
// 				"The Tool got rejected",
// 				"The Tool returned the following feedback",
// 			]

// 			statuses.forEach((status, index) => {
// 				const response: ToolResponseV2 = {
// 					status,
// 					toolName: "testTool",
// 					text: "test message",
// 					toolId: "testToolId",
// 				}

// 				const result = toolResponseToAIState(response)
// 				const textBlock = result[0] as TextBlockParam
// 				expect(textBlock.text).toContain(expectedPhrases[index])
// 			})
// 		})
// 	})

// 	describe("getBase64ImageType", () => {
// 		it("should detect JPEG images", () => {
// 			const jpegBase64 = "/9j/4AAQSkZJRg==" // Minimal JPEG header
// 			const response: ToolResponseV2 = {
// 				status: "success",
// 				toolName: "testTool",
// 				toolId: "testToolId",

// 				text: "test",
// 				images: [jpegBase64],
// 			}

// 			const result = toolResponseToAIState(response)
// 			const imageBlock = result[2] as ImageBlockParam
// 			expect(imageBlock.source.media_type).toBe("image/jpeg")
// 		})

// 		it("should detect PNG images", () => {
// 			const pngBase64 = "iVBORw0KGgo=" // Minimal PNG header
// 			const response: ToolResponseV2 = {
// 				status: "success",
// 				toolName: "testTool",
// 				toolId: "testToolId",

// 				text: "test",
// 				images: [pngBase64],
// 			}

// 			const result = toolResponseToAIState(response)
// 			const imageBlock = result[2] as ImageBlockParam
// 			expect(imageBlock.source.media_type).toBe("image/png")
// 		})
// 	})

// 	describe("compressToolFromMsg", () => {
// 		it("should compress tool response and return summary", () => {
// 			const msgs: Array<TextBlockParam | ImageBlockParam> = [
// 				{
// 					type: "text",
// 					text: `
//               <toolResponse>
//                 <toolName>write_to_file</toolName>
//                 <toolStatus>success</toolStatus>
//                 <toolResult>Test result</toolResult>
//               </toolResponse>
//             `,
// 				},
// 			]

// 			const result = compressToolFromMsg(msgs)
// 			const textBlock = result[0] as TextBlockParam
// 			expect(textBlock.text).toContain("[Compressed]")
// 		})

// 		it("should handle regular messages without tool response", () => {
// 			const msgs: Array<TextBlockParam | ImageBlockParam> = [
// 				{
// 					type: "text",
// 					text: "Regular message",
// 				},
// 			]

// 			const result = compressToolFromMsg(msgs)
// 			expect(result).toHaveLength(1)
// 		})
// 	})

// 	describe("parseToolResponse", () => {
// 		it("should parse valid tool response XML", () => {
// 			const xml = `
//           <toolResponse>
//             <toolName>testTool</toolName>
//             <toolStatus>success</toolStatus>
//             <toolResult>Test result</toolResult>
//           </toolResponse>
//         `

// 			const result = parseToolResponse(xml)
// 			expect(result).toEqual({
// 				toolName: "testTool",
// 				toolStatus: "success",
// 				toolResult: "Test result",
// 				hasImages: false,
// 			})
// 		})

// 		it("should handle tool response with image indicator", () => {
// 			const xml = `
//           <toolResponse>
//             <toolName>testTool</toolName>
//             <toolStatus>success</toolStatus>
//             <toolResult>Test result</toolResult>
//             check the images attached to the request
//           </toolResponse>
//         `

// 			const result = parseToolResponse(xml)
// 			expect(result.hasImages).toBe(true)
// 		})

// 		it("should throw error for missing required tags", () => {
// 			const xml = `
//           <toolResponse>
//             <toolName>testTool</toolName>
//             <toolStatus>success</toolStatus>
//           </toolResponse>
//         `

// 			expect(() => parseToolResponse(xml)).toThrow()
// 		})

// 		it("should handle nested tags in content", () => {
// 			const xml = `
//           <toolResponse>
//             <toolName>testTool<nested>content</nested></toolName>
//             <toolStatus>success</toolStatus>
//             <toolResult>Test <nested>result</nested></toolResult>
//           </toolResponse>
//         `

// 			const result = parseToolResponse(xml)
// 			expect(result.toolName).toBe("testTool<nested>content</nested>")
// 			expect(result.toolResult).toBe("Test <nested>result</nested>")
// 		})
// 	})

// 	// 	describe("compressToolFromMsg with file operations", () => {
// 	// 		const createToolResponse = (toolName: string, status: string, filename: string, content: string) => ({
// 	// 			type: 'text' as const,
// 	// 			text: `
// 	// 				<toolResponse>
// 	// 					<toolName>${toolName}</toolName>
// 	// 					<toolStatus>${status}</toolStatus>
// 	// 					<toolResult>file: ${filename}\n${content}</toolResult>
// 	// 				</toolResponse>
// 	// 			`
// 	// 		});

// 	// 		it("should handle mixed tool operations", () => {
// 	// 			const mockConversation = [
// 	// 				createToolResponse("search_files", "success", "", "Found 3 files"),

// 	// 				createToolResponse("write_to_file", "success", "Config.ts",
// 	// 					"export const config = { theme: 'light' }"),

// 	// 				createToolResponse("read_file", "success", "Config.ts",
// 	// 					"export const config = { theme: 'light' }"),

// 	// 				createToolResponse("list_directory", "success", "", "Listed ./src"),

// 	// 				createToolResponse("write_to_file", "success", "Config.ts",
// 	// 					"export const config = { theme: 'dark' }")
// 	// 			];

// 	// 			const Compressed = compressToolFromMsg(mockConversation);
// 	// 			console.log(Compressed);
// 	// 		});
// 	// 	});
// })
>>>>>>> 28bb74b9
<|MERGE_RESOLUTION|>--- conflicted
+++ resolved
@@ -1,400 +1,3 @@
-<<<<<<< HEAD
-import {
-	isToolResponseV2,
-	toolResponseToAIState,
-	compressToolFromMsg,
-	parseToolResponse,
-	isTextBlock,
-} from "./format-tools"
-import { TextBlockParam, ImageBlockParam } from "@anthropic-ai/sdk/resources/messages.mjs"
-import type { ToolResponseV2 } from "../agent/v1/types"
-import { example } from "./format-tools.utils"
-import { estimateTokenCountFromMessages, smartTruncation } from "../utils/context-management"
-
-describe("Tool Response Utilities", () => {
-	describe("isToolResponseV2", () => {
-		it("should work compress write_to_file with kodu_content", () => {
-			const toolCall = `<write_to_file><path>src/index.ts</path><kodu_content>export const test = 'test'</kodu_content></write_to_file>`
-			const result = compressToolFromMsg([{ type: "text", text: toolCall }])
-			expect(result[0].type).toBe("text")
-			if (isTextBlock(result[0])) {
-				expect(result[0].text).toContain("Compressed")
-			}
-		})
-
-		it("should work compress write_to_file with content", () => {
-			const toolCall = `<write_to_file><path>src/index.ts</path><content>export const test = 'test'</content></write_to_file>`
-			const result = compressToolFromMsg([{ type: "text", text: toolCall }])
-			expect(result[0].type).toBe("text")
-			if (isTextBlock(result[0])) {
-				expect(result[0].text).toContain("Compressed")
-			}
-		})
-
-		it("should work compress write_to_file with kodu_content", () => {
-			const toolCall = `<write_to_file><path>src/index.ts</path><kodu_content>export const test = 'test'</kodu_content></write_to_file>`
-			const result = compressToolFromMsg([{ type: "text", text: toolCall }])
-			expect(result[0].type).toBe("text")
-			if (isTextBlock(result[0])) {
-				expect(result[0].text).toContain("Compressed")
-			}
-		})
-
-		it("should work compress write_to_file with content", () => {
-			const toolCall = `<write_to_file><path>src/index.ts</path><content>export const test = 'test'</content></write_to_file>`
-			const result = compressToolFromMsg([{ type: "text", text: toolCall }])
-			expect(result[0].type).toBe("text")
-			if (isTextBlock(result[0])) {
-				expect(result[0].text).toContain("Compressed")
-			}
-		})
-
-		it("should return true for valid ToolResponseV2 object", () => {
-			const response = {
-				status: "success" as const,
-				toolName: "testTool",
-				text: "test text",
-				result: "test result", // Added result property
-			}
-			expect(isToolResponseV2(response)).toBe(true)
-		})
-
-		it("should return false for invalid objects", () => {
-			expect(isToolResponseV2(null)).toBe(false)
-			expect(isToolResponseV2({})).toBe(false)
-			expect(isToolResponseV2({ status: "success" })).toBe(false)
-			expect(isToolResponseV2({ toolName: "test" })).toBe(false)
-			expect(isToolResponseV2({ status: "success", toolName: "test" })).toBe(false) // Missing result
-		})
-	})
-	describe("Should handle edit_file_blocks correctly", () => {
-		it("should remove the edit_file_blocks response", () => {
-			const msgs: Array<TextBlockParam | ImageBlockParam> = [
-				{
-					type: "text",
-					text: `
-			  <toolResponse>
-				<toolName>edit_file_blocks</toolName>
-				<toolStatus>success</toolStatus>
-				<toolResult>Test result</toolResult>
-			  </toolResponse>
-			`,
-				},
-			]
-
-			const result = compressToolFromMsg(msgs)
-			const textBlock = result[0] as TextBlockParam
-			expect(textBlock.text).toContain("Compressed")
-		})
-		it("should keep the edit_file_blocks kodu_content", () => {
-			const msgs: Array<TextBlockParam | ImageBlockParam> = [
-				{
-					type: "text",
-					text: `
-			  <toolResponse>
-				<toolName>edit_file_blocks</toolName>
-				<toolStatus>success</toolStatus>
-				<toolResult>Test result</toolResult>
-			  </toolResponse>
-			`,
-				},
-				{
-					type: "text",
-					text: `
-			  <edit_file_blocks>
-				<path>src/index.ts</path>
-				<kodu_diff>export const test = 'test'</kodu_diff>
-			  </edit_file_blocks>
-			`,
-				},
-			]
-
-			const result = compressToolFromMsg(msgs)
-			const textBlock = result[0] as TextBlockParam
-			expect(textBlock.text).toContain("[Compressed]")
-			expect(result[1].type).toBe("text")
-		})
-	})
-
-	describe("example", () => {
-		it("should return a string", () => {
-			const msgsBefore = example
-			const msgsAfter = smartTruncation(example)
-			const contentExtractor = (msg: string) => {
-				const firstIndex = msg.indexOf("<write_to_file>")
-				const lastIndex = msg.lastIndexOf("</write_to_file>")
-				return msg.slice(firstIndex, lastIndex)
-			}
-			const howManyWriteToFilesBefore = msgsBefore.reduce(
-				(acc, msg) => {
-					if (isTextBlock(msg) && msg.text.includes("<write_to_file>")) {
-						acc.totalWrites++
-						acc.totalWritesLength += contentExtractor(msg.text).length
-					}
-					if (Array.isArray(msg.content)) {
-						msg.content.forEach((subMsg) => {
-							if (isTextBlock(subMsg) && subMsg.text.includes("<write_to_file>")) {
-								acc.totalWrites++
-								acc.totalWritesLength += contentExtractor(subMsg.text).length
-							}
-						})
-					}
-					return acc
-				},
-				{
-					totalWrites: 0,
-					totalWritesLength: 0,
-				}
-			)
-			const howManyWriteToFilesAfter = msgsAfter.reduce(
-				(acc, msg) => {
-					if (isTextBlock(msg) && msg.text.includes("<write_to_file>")) {
-						acc.totalWrites++
-						acc.totalWritesLength += contentExtractor(msg.text).length
-					}
-					if (Array.isArray(msg.content)) {
-						msg.content.forEach((subMsg) => {
-							if (isTextBlock(subMsg) && subMsg.text.includes("<write_to_file>")) {
-								acc.totalWrites++
-								acc.totalWritesLength += contentExtractor(subMsg.text).length
-							}
-						})
-					}
-					return acc
-				},
-				{
-					totalWrites: 0,
-					totalWritesLength: 0,
-				}
-			)
-			console.log(`howManyWriteToFilesBefore: `, howManyWriteToFilesBefore)
-			console.log(`howManyWriteToFilesAfter: `, howManyWriteToFilesAfter)
-			console.log(`before token count: `, estimateTokenCountFromMessages(msgsBefore))
-			console.log(`after token count: `, estimateTokenCountFromMessages(msgsAfter))
-		})
-	})
-
-	describe("toolResponseToAIState", () => {
-		it("should convert text-only response correctly", () => {
-			const response: ToolResponseV2 = {
-				status: "success",
-				toolName: "testTool",
-				toolId: "testToolId",
-				text: "test message",
-			}
-
-			const result = toolResponseToAIState(response)
-
-			expect(result).toHaveLength(1)
-			expect(result[0].type).toBe("text")
-			const textBlock = result[0] as TextBlockParam
-			expect(textBlock.text).toContain("<toolResponse>")
-			expect(textBlock.text).toContain("testTool")
-			expect(textBlock.text).toContain("success")
-			expect(textBlock.text).toContain("The Tool was successful and returned the following message: test message")
-		})
-
-		it("should handle response with images", () => {
-			const response: ToolResponseV2 = {
-				status: "success",
-				toolName: "testTool",
-				toolId: "testToolId",
-				text: "test message",
-				images: ["data:image/jpeg;base64,/9j/4AAQSkZJRg=="],
-			}
-
-			const result = toolResponseToAIState(response)
-
-			expect(result).toHaveLength(3) // text response + "Images attached" text + image block
-			expect(result[0].type).toBe("text")
-			expect(result[1].type).toBe("text")
-			expect(result[2].type).toBe("image")
-		})
-
-		it("should handle different status messages correctly", () => {
-			const statuses = ["success", "error", "rejected", "feedback"] as const
-			const expectedPhrases = [
-				"The Tool was successful",
-				"The Tool encountered an error",
-				"The Tool got rejected",
-				"The Tool returned the following feedback",
-			]
-
-			statuses.forEach((status, index) => {
-				const response: ToolResponseV2 = {
-					status,
-					toolName: "testTool",
-					text: "test message",
-					toolId: "testToolId",
-				}
-
-				const result = toolResponseToAIState(response)
-				const textBlock = result[0] as TextBlockParam
-				expect(textBlock.text).toContain(expectedPhrases[index])
-			})
-		})
-	})
-
-	describe("getBase64ImageType", () => {
-		it("should detect JPEG images", () => {
-			const jpegBase64 = "/9j/4AAQSkZJRg==" // Minimal JPEG header
-			const response: ToolResponseV2 = {
-				status: "success",
-				toolName: "testTool",
-				toolId: "testToolId",
-
-				text: "test",
-				images: [jpegBase64],
-			}
-
-			const result = toolResponseToAIState(response)
-			const imageBlock = result[2] as ImageBlockParam
-			expect(imageBlock.source.media_type).toBe("image/jpeg")
-		})
-
-		it("should detect PNG images", () => {
-			const pngBase64 = "iVBORw0KGgo=" // Minimal PNG header
-			const response: ToolResponseV2 = {
-				status: "success",
-				toolName: "testTool",
-				toolId: "testToolId",
-
-				text: "test",
-				images: [pngBase64],
-			}
-
-			const result = toolResponseToAIState(response)
-			const imageBlock = result[2] as ImageBlockParam
-			expect(imageBlock.source.media_type).toBe("image/png")
-		})
-	})
-
-	describe("truncateToolFromMsg", () => {
-		it("should truncate tool response and return summary", () => {
-			const msgs: Array<TextBlockParam | ImageBlockParam> = [
-				{
-					type: "text",
-					text: `
-              <toolResponse>
-                <toolName>write_to_file</toolName>
-                <toolStatus>success</toolStatus>
-                <toolResult>Test result</toolResult>
-              </toolResponse>
-            `,
-				},
-			]
-
-			const result = compressToolFromMsg(msgs)
-			const textBlock = result[0] as TextBlockParam
-			expect(textBlock.text).toContain("[Compressed]")
-		})
-
-		it("should handle regular messages without tool response", () => {
-			const msgs: Array<TextBlockParam | ImageBlockParam> = [
-				{
-					type: "text",
-					text: "Regular message",
-				},
-			]
-
-			const result = compressToolFromMsg(msgs)
-			expect(result).toHaveLength(1)
-		})
-	})
-
-	describe("parseToolResponse", () => {
-		it("should parse valid tool response XML", () => {
-			const xml = `
-          <toolResponse>
-            <toolName>testTool</toolName>
-            <toolStatus>success</toolStatus>
-            <toolResult>Test result</toolResult>
-          </toolResponse>
-        `
-
-			const result = parseToolResponse(xml)
-			expect(result).toEqual({
-				toolName: "testTool",
-				toolStatus: "success",
-				toolResult: "Test result",
-				hasImages: false,
-			})
-		})
-
-		it("should handle tool response with image indicator", () => {
-			const xml = `
-          <toolResponse>
-            <toolName>testTool</toolName>
-            <toolStatus>success</toolStatus>
-            <toolResult>Test result</toolResult>
-            check the images attached to the request
-          </toolResponse>
-        `
-
-			const result = parseToolResponse(xml)
-			expect(result.hasImages).toBe(true)
-		})
-
-		it("should throw error for missing required tags", () => {
-			const xml = `
-          <toolResponse>
-            <toolName>testTool</toolName>
-            <toolStatus>success</toolStatus>
-          </toolResponse>
-        `
-
-			expect(() => parseToolResponse(xml)).toThrow()
-		})
-
-		it("should handle nested tags in content", () => {
-			const xml = `
-          <toolResponse>
-            <toolName>testTool<nested>content</nested></toolName>
-            <toolStatus>success</toolStatus>
-            <toolResult>Test <nested>result</nested></toolResult>
-          </toolResponse>
-        `
-
-			const result = parseToolResponse(xml)
-			expect(result.toolName).toBe("testTool<nested>content</nested>")
-			expect(result.toolResult).toBe("Test <nested>result</nested>")
-		})
-	})
-
-	// 	describe("truncateToolFromMsg with file operations", () => {
-	// 		const createToolResponse = (toolName: string, status: string, filename: string, content: string) => ({
-	// 			type: 'text' as const,
-	// 			text: `
-	// 				<toolResponse>
-	// 					<toolName>${toolName}</toolName>
-	// 					<toolStatus>${status}</toolStatus>
-	// 					<toolResult>file: ${filename}\n${content}</toolResult>
-	// 				</toolResponse>
-	// 			`
-	// 		});
-
-	// 		it("should handle mixed tool operations", () => {
-	// 			const mockConversation = [
-	// 				createToolResponse("search_files", "success", "", "Found 3 files"),
-
-	// 				createToolResponse("write_to_file", "success", "Config.ts",
-	// 					"export const config = { theme: 'light' }"),
-
-	// 				createToolResponse("read_file", "success", "Config.ts",
-	// 					"export const config = { theme: 'light' }"),
-
-	// 				createToolResponse("list_directory", "success", "", "Listed ./src"),
-
-	// 				createToolResponse("write_to_file", "success", "Config.ts",
-	// 					"export const config = { theme: 'dark' }")
-	// 			];
-
-	// 			const Compressed = truncateToolFromMsg(mockConversation);
-	// 			console.log(Compressed);
-	// 		});
-	// 	});
-})
-=======
 // import {
 // 	isToolResponseV2,
 // 	toolResponseToAIState,
@@ -771,5 +374,4 @@
 // 	// 			console.log(Compressed);
 // 	// 		});
 // 	// 	});
-// })
->>>>>>> 28bb74b9
+// })