--- conflicted
+++ resolved
@@ -1,15 +1,8 @@
 import { Anthropic } from "@anthropic-ai/sdk"
-<<<<<<< HEAD
-import { ExtensionProvider } from "../../providers/claude-coder/ClaudeCoderProvider"
-import { isV1ClaudeMessage } from "../../shared/ExtensionMessage"
-import { ClaudeAskResponse } from "../../shared/WebviewMessage"
-import { ApiManager } from "./api-handler"
-=======
 import { ExtensionProvider } from "../../providers/claude-coder/claude-coder-provider"
 import { isV1ClaudeMessage } from "../../shared/extension-message"
 import { ClaudeAskResponse } from "../../shared/webview-message"
 import { ApiManager } from "../../api/api-handler"
->>>>>>> f5fa890f
 import { ToolExecutor } from "./tools/tool-executor"
 import { KoduDevOptions, ToolName, ToolResponse, UserContent } from "./types"
 import { getCwd, formatImagesIntoBlocks, getPotentiallyRelevantDetails, formatFilesList } from "./utils"
@@ -170,14 +163,6 @@
 		}
 		let imageBlocks: Anthropic.ImageBlockParam[] = formatImagesIntoBlocks(images)
 		amplitudeTracker.taskStart(this.stateManager.state.taskId)
-<<<<<<< HEAD
-
-		console.log(">>>> Task started")
-		console.log(task)
-		console.log(textBlock)
-
-=======
->>>>>>> f5fa890f
 		await this.taskExecutor.say("text", task, images)
 		await this.taskExecutor.startTask([textBlock, ...imageBlocks])
 	}
@@ -575,40 +560,6 @@
 
 		// get the diagnostics errors for all files in the current task
 
-<<<<<<< HEAD
-		// const diagnosticsHandler = DiagnosticsHandler.getInstance()
-		// const files = this.stateManager.historyErrors ? Object.keys(this.stateManager.historyErrors) : []
-		// const diagnostics = await diagnosticsHandler.getDiagnostics(files)
-		// const newErrors = diagnostics.filter(
-		// 	(diag) => diag.errorString !== null && diag.errorString !== undefined && diag.errorString !== ""
-		// )
-		// const taskErrorsRecord = newErrors.reduce((acc, curr) => {
-		// 	acc[curr.key] = {
-		// 		lastCheckedAt: Date.now(),
-		// 		error: curr.errorString!,
-		// 	}
-		// 	return acc
-		// }, {} as NonNullable<typeof this.stateManager.historyErrors>)
-		// this.stateManager.historyErrors = taskErrorsRecord
-		// if (newErrors.length === 0) {
-		// 	console.log(`[ENVIRONMENT DETAILS] No errors found`)
-		// } else {
-		// 	console.log(`[ENVIRONMENT DETAILS] Errors found:`, newErrors.map((diag) => diag.errorString).join("\n"))
-		// }
-
-		// // map the diagnostics to the original file path
-		// details +=
-		// 	"\n\n# CURRENT ERRORS (Linter Errors) this is the only errors that are present if you seen previous linting errors they have been resolved."
-		// if (newErrors.length === 0) {
-		// 	details += "\n(No diagnostics errors)"
-		// } else {
-		// 	console.log("[ENVIRONMENT DETAILS] New errors found", newErrors.map((diag) => diag.errorString).join("\n"))
-		// 	details += `The following errors are present in the current task you have been working on. this is the only errors that are present if you seen previous linting errors they have been resolved.\n`
-		// 	details += `<linter_errors>\n`
-		// 	details += newErrors.map((diag) => diag.errorString).join("\n")
-		// 	details += `</linter_errors>\n`
-		// }
-=======
 		const diagnosticsHandler = DiagnosticsHandler.getInstance()
 		const files = this.stateManager.historyErrors ? Object.keys(this.stateManager.historyErrors) : []
 		const diagnostics = await diagnosticsHandler.getDiagnostics(files)
@@ -641,7 +592,6 @@
 			details += newErrors.map((diag) => diag.errorString).join("\n")
 			details += `</linter_errors>\n`
 		}
->>>>>>> f5fa890f
 
 		if (includeFileDetails) {
 			console.log(`[ENVIRONMENT DETAILS] Getting file details`)
