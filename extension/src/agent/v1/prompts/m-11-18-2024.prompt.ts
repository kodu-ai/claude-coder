--- conflicted
+++ resolved
@@ -230,12 +230,7 @@
 </critical_context>
 `
 
-<<<<<<< HEAD
-export const criticalMsg = `
-<automatic_reminders>
-=======
 export const criticalMsg = `<automatic_reminders>
->>>>>>> 060b9ea2
 # PLANNING:
 - Ask your self the required questions.
 - Think about the current step and the next step.
