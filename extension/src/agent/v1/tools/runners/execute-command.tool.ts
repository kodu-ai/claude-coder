import delay from "delay"
import { serializeError } from "serialize-error"
import { AdvancedTerminalManager } from "../../../../integrations/terminal"
import { getCwd } from "../../utils"
import { BaseAgentTool } from "../base-agent.tool"
import { TerminalProcessResultPromise } from "../../../../integrations/terminal/terminal-manager"
import { GlobalStateManager } from "../../../../providers/claude-coder/state/global-state-manager"
import { ToolResponseV2 } from "../../types"
import { GitCommitResult } from "../../handlers"
import { ExecuteCommandToolParams } from "../schema/execute_command"

export const COMMAND_TIMEOUT = 90 // 90 seconds
export const MAX_RETRIES = 3

export type EarlyExitState = "approved" | "rejected" | "pending"

export const shellIntegrationErrorOutput: string = `
<command_execution_response>
	<status>
		<result>error</result>
		<operation>command_execution</operation>
		<timestamp>${new Date().toISOString()}</timestamp>
		<error_type>shell_integration_unavailable</error_type>
	</status>
	<error_details>
		<message>Shell integration is not available. The command was executed but output cannot be captured.</message>
		<required_action>User must enable shell integration to capture command output</required_action>
		<limitations>
			<current>Can only run commands without capturing output</current>
			<resolution>Enable shell integration to capture command output</resolution>
		</limitations>
	</error_details>
</command_execution_response>
`

<<<<<<< HEAD
export class ExecuteCommandTool extends BaseAgentTool<"execute_command"> {
	protected params: AgentToolParams<"execute_command">
	private execaTerminalManager: ExecaTerminalManager
	private output: string = ""

	constructor(params: AgentToolParams<"execute_command">, options: AgentToolOptions) {
		super(options)
		this.params = params
		this.execaTerminalManager = new ExecaTerminalManager()
	}

	override async execute() {
=======
export class ExecuteCommandTool extends BaseAgentTool<ExecuteCommandToolParams> {
	private output: string = ""

	async execute() {
>>>>>>> f5fa890f
		const { input, say } = this.params
		const command = input.command

		if (!command?.trim()) {
			await say(
				"error",
				"Kodu tried to use execute_command without value for required parameter 'command'. Retrying..."
			)
			return this.toolResponse(
				"error",
				`Error: Missing or empty command parameter. Please provide a valid command.`
			)
		}

		return this.executeShellTerminal(command)
	}

	private isApprovedState(state: EarlyExitState): state is "approved" {
		return state === "approved"
	}

	private async executeShellTerminal(command: string): Promise<ToolResponseV2> {
		const { terminalManager } = this.koduDev
		if (!(terminalManager instanceof AdvancedTerminalManager)) {
			throw new Error("AdvancedTerminalManager is not available")
		}

		const { ask, updateAsk, say, returnEmptyStringOnSuccess } = this.params
		const cwd = getCwd()

		// Initial approval request
		const { response, text, images } = await ask(
			"tool",
			{
				tool: {
					tool: "execute_command",
					command,
					approvalState: "pending",
					ts: this.ts,
					isSubMsg: this.params.isSubMsg,
				},
			},
			this.ts
		)

		if (response !== "yesButtonTapped") {
			await this.params.updateAsk(
				"tool",
				{
					tool: {
						tool: "execute_command",
						command,
						approvalState: "rejected",
						ts: this.ts,
						isSubMsg: this.params.isSubMsg,
					},
				},
				this.ts
			)

			if (response === "messageResponse") {
				await this.params.updateAsk(
					"tool",
					{
						tool: {
							tool: "execute_command",
							command,
							approvalState: "rejected",
							ts: this.ts,
							userFeedback: text,
							isSubMsg: this.params.isSubMsg,
						},
					},
					this.ts
				)
				await this.params.say("user_feedback", text ?? "The user denied this operation.", images)
				return this.toolResponse("feedback", this.formatToolDeniedFeedback(text), images)
			}
			return this.toolResponse("rejected", this.formatToolDenied())
		}

		// Set loading state
		await this.params.updateAsk(
			"tool",
			{
				tool: {
					tool: "execute_command",
					command,
					approvalState: "loading",
					ts: this.ts,
					isSubMsg: this.params.isSubMsg,
				},
			},
			this.ts
		)

		let process: TerminalProcessResultPromise | null = null

		const terminalInfo = await terminalManager.getOrCreateTerminal(this.cwd)
		if (!terminalInfo?.terminal) {
			throw new Error("Failed to create or get terminal")
		}
		terminalInfo.terminal.show()

		let preCommandCommit = ""
		// try {
		// 	const commitResult = await this.koduDev.gitHandler.commitEverything(
		// 		`State before executing command \`${command}\``
		// 	)
		// 	preCommandCommit = commitResult.commitHash
		// } catch (error) {
		// 	console.error("Failed to get pre-command commit:", error)
		// }

		process = terminalManager.runCommand(terminalInfo, command, {
			autoClose: this.koduDev.getStateManager().autoCloseTerminal ?? false,
		})

		if (!process) {
			throw new Error("Failed to create terminal process after retries")
		}

		let userFeedback: { text?: string; images?: string[] } | undefined
		let didContinue = false
		let earlyExit: EarlyExitState = "pending"

		let completed = false
		let shellIntegrationWarningShown = false

		try {
			const completionPromise = new Promise<void>((resolve) => {
				if (!process) {
					throw new Error("Process is null")
				}
				process.once("completed", () => {
					earlyExit = "approved"
					completed = true
					setTimeout(resolve, 0, undefined)
				})
				process.once("no_shell_integration", async () => {
					await say("shell_integration_warning", shellIntegrationErrorOutput)
					await this.params.updateAsk(
						"tool",
						{
							tool: {
								tool: "execute_command",
								command,
								output: this.output,
								approvalState: "error",
								ts: this.ts,
								error: "Shell integration is not available, cannot read output.",
								isSubMsg: this.params.isSubMsg,
							},
						},
						this.ts
					)
					shellIntegrationWarningShown = true
					completed = true
					earlyExit = "approved"
					resolve()
				})
			})
			process.on("line", async (line) => {
				const cleanedLine = line
				if (cleanedLine) {
					this.output += cleanedLine + "\n"
					if (!didContinue || this.isApprovedState(earlyExit)) {
						try {
							await this.params.updateAsk(
								"tool",
								{
									tool: {
										tool: "execute_command",
										command,
										output: this.output,
										approvalState: "loading",
										ts: this.ts,
										isSubMsg: this.params.isSubMsg,
									},
								},
								this.ts
							)
						} catch (error) {
							console.error("Failed to update output:", error)
						}
					}
				}
			})
			process.on("error", async (error) => {
				console.log(`Error in process: ${error}`)
			})
			let isTimeout = false

			const timeout = GlobalStateManager.getInstance().getGlobalState("commandTimeout")
			const commandTimeout = (timeout ?? COMMAND_TIMEOUT) * 1000
			// Wait for either completion or timeout
			await Promise.race([
				completionPromise,
				delay(commandTimeout).then(() => {
					if (!completed) {
						isTimeout = true
						console.log("Command timed out after", commandTimeout, "ms")
					}
				}),
			])

			// Ensure all output is processed
			await delay(300)
			if (shellIntegrationWarningShown) {
				return this.toolResponse("error", shellIntegrationErrorOutput)
			}

			await this.params.updateAsk(
				"tool",
				{
					tool: {
						tool: "execute_command",
						command,
						output: this.output,
						approvalState: "approved",
						ts: this.ts,
						isSubMsg: this.params.isSubMsg,
					},
				},
				this.ts
			)

			let toolRes = "The command has been executed."
			if (completed) {
				toolRes = "Command execution completed successfully."
			}

			if ((userFeedback?.text && userFeedback.text.length) || userFeedback?.images?.length) {
				await this.params.updateAsk(
					"tool",
					{
						tool: {
							tool: "execute_command",
							command,
							output: this.output,
							approvalState: "approved",
							ts: this.ts,
							userFeedback: userFeedback.text,
							isSubMsg: this.params.isSubMsg,
						},
					},
					this.ts
				)

				// try {
				// 	commitResult = await this.koduDev.gitHandler.commitEverything(
				// 		`State after executing command \`${command}\``
				// 	)
				// } catch (error) {
				// 	console.error("Failed to get post-command commit:", error)
				// }

				const toolRes = `
					<command_execution_response>
						<status>
							<result>success</result>
							<operation>command_execution</operation>
							<timestamp>${new Date().toISOString()}</timestamp>
							<is_timeout>${isTimeout ? "The Command has timed out (longer than 3 minutes)" : "exited successfully"}</is_timeout>
						</status>
						<execution_details>
							<command_info>
								<executed_command>${command}</executed_command>
								<working_directory>${this.cwd}</working_directory>
								<timeout>${isTimeout ? "true" : "false"}</timeout>
								<timeout_hint>${
									isTimeout
										? "The Command has timed out (longer than 3 minutes) you should consider finiding different way to run the command or avoid it, this will not self fix itself."
										: ""
								}</timeout_hint>
							</command_info>
							<output>
								<content>${this.output}</content>
							</output>
							<user_feedback>
								<message>${userFeedback?.text || ""}</message>
							</user_feedback>
						</execution_details>
					</command_execution_response>`

				if (returnEmptyStringOnSuccess) {
					return this.toolResponse("success", "No output", undefined)
				}

				return this.toolResponse("success", toolRes, userFeedback?.images)
			} else {
				const toolRes = `
			<command_execution_response>
				<status>
					<result>partial</result>
					<operation>command_execution</operation>
					<timestamp>${new Date().toISOString()}</timestamp>
					<is_timeout>${isTimeout ? "The Command has timed out (longer than 3 minutes)" : "exited successfully"}</is_timeout>
				</status>
				<execution_details>
					<command_info>
						<executed_command>${command}</executed_command>
						<working_directory>${this.cwd}</working_directory>
						<timeout_hint>${
							isTimeout
								? "The Command has timed out (longer than 3 minutes) you should consider finiding different way to run the command or avoid it, this will not self fix itself."
								: ""
						}</timeout_hint>
					</command_info>
					<output>
						<content>${this.output || "No output"}</content>
						<note>This is a partial output as the command is still running</note>
						<timeout>${isTimeout ? "true" : "false"}</timeout>
					</output>
				</execution_details>
			</command_execution_response>`

				return this.toolResponse("success", toolRes, userFeedback?.images)
			}
		} catch (error) {
			const errorMessage = (error as Error)?.message || JSON.stringify(serializeError(error), null, 2)
			await updateAsk(
				"tool",
				{
					tool: {
						tool: "execute_command",
						command,
						output: errorMessage,
						approvalState: "error",
						ts: this.ts,
						isSubMsg: this.params.isSubMsg,
					},
				},
				this.ts
			)
			return this.toolResponse("error", this.formatToolError(`Error executing command:\n${errorMessage}`))
		}
	}
}<|MERGE_RESOLUTION|>--- conflicted
+++ resolved
@@ -33,25 +33,10 @@
 </command_execution_response>
 `
 
-<<<<<<< HEAD
-export class ExecuteCommandTool extends BaseAgentTool<"execute_command"> {
-	protected params: AgentToolParams<"execute_command">
-	private execaTerminalManager: ExecaTerminalManager
-	private output: string = ""
-
-	constructor(params: AgentToolParams<"execute_command">, options: AgentToolOptions) {
-		super(options)
-		this.params = params
-		this.execaTerminalManager = new ExecaTerminalManager()
-	}
-
-	override async execute() {
-=======
 export class ExecuteCommandTool extends BaseAgentTool<ExecuteCommandToolParams> {
 	private output: string = ""
 
 	async execute() {
->>>>>>> f5fa890f
 		const { input, say } = this.params
 		const command = input.command
 
