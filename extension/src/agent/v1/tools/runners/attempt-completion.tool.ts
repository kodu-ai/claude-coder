--- conflicted
+++ resolved
@@ -1,22 +1,10 @@
 import { ToolResponseV2 } from "../../types"
 import { BaseAgentTool } from "../base-agent.tool"
-<<<<<<< HEAD
-
-export class AttemptCompletionTool extends BaseAgentTool<"attempt_completion"> {
-	protected params: AgentToolParams<"attempt_completion">
-
-	constructor(params: AgentToolParams<"attempt_completion">, options: AgentToolOptions) {
-		super(options)
-		this.params = params
-	}
-
-=======
 import { AttemptCompletionToolParams } from "../schema/attempt_completion"
 import { ExecuteCommandTool } from "./execute-command.tool"
 import { AgentToolParams } from "../types"
 
 export class AttemptCompletionTool extends BaseAgentTool<AttemptCompletionToolParams> {
->>>>>>> f5fa890f
 	async execute() {
 		const { input, ask, say } = this.params
 		const { result } = input
@@ -51,10 +39,6 @@
 		}
 
 		let resultToSend = result
-<<<<<<< HEAD
-		let commandOutput: ToolResponseV2 | undefined
-=======
->>>>>>> f5fa890f
 
 		console.log(result)
 		console.log("Raising attempt completion.")
