import * as path from "path"
import { DiffViewProvider } from "../../../../../integrations/editor/diff-view-provider"
import { ClaudeSayTool } from "../../../../../shared/extension-message"
import { getCwd, getReadablePath } from "../../../utils"
import { BaseAgentTool, FullToolParams } from "../../base-agent.tool"
import { AgentToolOptions } from "../../types"
import fs from "fs"
import { detectCodeOmission } from "./detect-code-omission"
import { parseDiffBlocks, checkFileExists, preprocessContent, EditBlock } from "./utils"
import { InlineEditHandler } from "../../../../../integrations/editor/inline-editor"
import { ToolResponseV2 } from "../../../../../agent/v1/types"
import PQueue from "p-queue"

import { GitCommitResult } from "../../../handlers/git-handler"
import { createPatch } from "diff"
import { FileEditorToolParams } from "../../schema/file_editor_tool"
import { FileVersion } from "../../../types"
import dedent from "dedent"

<<<<<<< HEAD
/**
 * FileEditorTool handles file editing operations in the VSCode extension.
 * It provides functionality for:
 * - Showing diffs between file versions
 * - Handling partial updates during file editing
 * - Managing inline edits with search/replace blocks
 * - Processing user approvals for file changes
 *
 * The tool supports both complete file rewrites and partial edits through diff blocks.
 * It includes features for animation control and update throttling to ensure smooth performance.
 */
export class FileEditorTool extends BaseAgentTool<"write_to_file"> {
	/** Tool parameters including update callbacks and input */
	protected params: AgentToolParams<"write_to_file">
	/** Provider for showing file diffs in VSCode */
=======
export class FileEditorTool extends BaseAgentTool<FileEditorToolParams> {
>>>>>>> f5fa890f
	public diffViewProvider: DiffViewProvider
	public inlineEditor: InlineEditHandler
	private isProcessingFinalContent: boolean = false
	private pQueue: PQueue = new PQueue({ concurrency: 1 })
	private skipWriteAnimation: boolean = false
	private editBlocks: EditBlock[] = []
	private fileState?: {
		absolutePath: string
		orignalContent: string
		isExistingFile: boolean
	}
	private lastAppliedEditBlockId: string = ""

<<<<<<< HEAD
	/**
	 * Initializes the FileEditorTool with required parameters and options.
	 * Sets up diff view provider and inline editor handler.
	 * Configures animation settings based on state manager.
	 *
	 * @param params - Tool parameters including callbacks and input
	 * @param options - Configuration options for the tool
	 */
	constructor(params: AgentToolParams<"write_to_file">, options: AgentToolOptions) {
		super(options)
		this.params = params
=======
	constructor(params: FullToolParams<FileEditorToolParams>, options: AgentToolOptions) {
		super(params, options)
>>>>>>> f5fa890f
		this.diffViewProvider = new DiffViewProvider(getCwd())
		this.inlineEditor = new InlineEditHandler()
		if (!!this.koduDev.getStateManager().skipWriteAnimation) {
			this.skipWriteAnimation = true
		}
	}

	override async execute() {
		const mode = this.params.input.mode
		const relPath = this.params.input.path

		if (!relPath) {
			throw new Error("Missing required parameter 'path'")
		}

		switch (mode) {
			case "rollback":
				return this.handleRollback(relPath)
			case "list_versions":
				return this.handleListVersions(relPath)
			case "edit":
			case "whole_write":
				return this.processFileWrite() // existing behavior
			default:
				throw new Error(`Unsupported mode: ${mode}`)
		}
	}

	private commitXMLGenerator(commitResult: GitCommitResult): string {
		return `
<git_commit_info>
    <metadata>
        <branch>${commitResult.branch}</branch>
        <commit_hash>${commitResult.commitHash}</commit_hash>
		<commit_message>${commitResult.commitMessage ?? "No message provided"}</commit_message>
        <timestamp>${new Date().toISOString()}</timestamp>
    </metadata>
    <description>
        <purpose>Version control reference for future operations</purpose>
        <usage>This commit hash can be used to revert changes or review modifications</usage>
    </description>
</git_commit_info>
`
	}

	public async handlePartialUpdateDiff(relPath: string, diff: string): Promise<void> {
		await this.pQueue.add(() => this._handlePartialUpdateDiff(relPath, diff))
	}

	private async _handlePartialUpdateDiff(relPath: string, diff: string): Promise<void> {
		const mode = "edit" // partial updates always mean editing the file

		if (!this.fileState) {
			await this.params.updateAsk(
				"tool",
				{
					tool: {
						tool: "file_editor",
						path: relPath,
						mode,
						kodu_diff: diff,
						approvalState: "loading",
						ts: this.ts,
					},
				},
				this.ts
			)
			const absolutePath = path.resolve(getCwd(), relPath)
			const isExistingFile = await checkFileExists(relPath)
			if (!isExistingFile) {
				this.logger(`File does not exist: ${relPath}`, "error")
				this.fileState = {
					absolutePath,
					orignalContent: "",
					isExistingFile: false,
				}
				return
			}
			const originalContent = fs.readFileSync(absolutePath, "utf8")
			this.fileState = {
				absolutePath,
				orignalContent: originalContent,
				isExistingFile,
			}
		}
		await this.params.updateAsk(
			"tool",
			{
				tool: {
					tool: "file_editor",
					path: relPath,
					mode,
					kodu_diff: diff,
					approvalState: "loading",
					ts: this.ts,
				},
			},
			this.ts
		)
		if (this.isProcessingFinalContent) {
			this.logger("Skipping partial update because the tool is processing the final content.", "warn")
			return
		}

		if (!diff.includes("REPLACE")) {
			this.logger("Skipping partial update because the diff does not contain REPLACE keyword.", "warn")
			return
		}

		if (this.skipWriteAnimation) {
			return
		}
		let editBlocks: EditBlock[] = []
		try {
			editBlocks = parseDiffBlocks(diff, this.fileState.absolutePath)
			this.editBlocks = editBlocks
		} catch (err) {
			this.logger(`Error parsing diff blocks: ${err}`, "error")
			return
		}
		if (!this.inlineEditor.isOpen() && this.editBlocks.length > 0) {
			try {
				await this.inlineEditor.open(
					editBlocks[0].id,
					this.fileState!.absolutePath,
					editBlocks[0].searchContent
				)
			} catch (e) {
				this.logger("Error opening diff view: " + e, "error")
				return
			}
		}

		if (editBlocks.length > 0) {
			const currentBlock = editBlocks.at(-1)
			if (!currentBlock?.replaceContent) {
				return
			}

			if (!editBlocks.some((block) => block.id === currentBlock.id)) {
				if (this.lastAppliedEditBlockId) {
					const lastBlock = editBlocks.find((block) => block.id === this.lastAppliedEditBlockId)
					if (lastBlock) {
						const lines = lastBlock.replaceContent.split("\n")
						if (lines.length > 0 && /^=?=?=?=?=?=?=?$/.test(lines[lines.length - 1].trim())) {
							lines.pop()
							await this.inlineEditor.applyFinalContent(
								lastBlock.id,
								lastBlock.searchContent,
								lines.join("\n")
							)
						} else {
							await this.inlineEditor.applyFinalContent(
								lastBlock.id,
								lastBlock.searchContent,
								lastBlock.replaceContent
							)
						}
					}
				}

				await this.inlineEditor.open(currentBlock.id, this.fileState!.absolutePath, currentBlock.searchContent)
				this.editBlocks.push({
					id: currentBlock.id,
					replaceContent: currentBlock.replaceContent,
					path: this.fileState!.absolutePath,
					searchContent: currentBlock.searchContent,
				})
				this.lastAppliedEditBlockId = currentBlock.id
			}

			const blockData = editBlocks.find((block) => block.id === currentBlock.id)
			if (blockData) {
				blockData.replaceContent = currentBlock.replaceContent
				await this.inlineEditor.applyStreamContent(
					currentBlock.id,
					currentBlock.searchContent,
					currentBlock.replaceContent
				)
			}
		}

		if (this.lastAppliedEditBlockId) {
			const lastBlock = editBlocks.find((block) => block.id === this.lastAppliedEditBlockId)
			if (lastBlock) {
				await this.inlineEditor.applyFinalContent(
					lastBlock.id,
					lastBlock.searchContent,
					lastBlock.replaceContent
				)
			}
		}
	}

	public async handlePartialUpdate(relPath: string, acculmatedContent: string): Promise<void> {
		const mode = "edit" // partial updates are edits
		if (!this.fileState) {
			const absolutePath = path.resolve(getCwd(), relPath)
			const isExistingFile = await checkFileExists(relPath)
			if (!isExistingFile) {
				this.logger(`File does not exist: ${relPath}`, "error")
				this.fileState = {
					absolutePath,
					orignalContent: "",
					isExistingFile: false,
				}
			} else {
				const originalContent = fs.readFileSync(absolutePath, "utf8")
				this.fileState = {
					absolutePath,
					orignalContent: originalContent,
					isExistingFile,
				}
			}
		}

		if (this.isProcessingFinalContent) {
			this.logger("Skipping partial update because the tool is processing the final content.", "warn")
			return
		}

		await this.params.updateAsk(
			"tool",
			{
				tool: {
					tool: "file_editor",
					path: relPath,
					mode,
					kodu_content: acculmatedContent,
					approvalState: "loading",
					ts: this.ts,
				},
			},
			this.ts
		)

		await this.pQueue.add(async () => {
			if (!this.diffViewProvider.isDiffViewOpen()) {
				try {
					const now = Date.now()
					await this.diffViewProvider.open(relPath)
					const elapsed = Date.now() - now
					this.logger(`Diff view opened in ${elapsed}ms`, "debug")
				} catch (e) {
					this.logger("Error opening diff view: " + e, "error")
					return
				}
			}
			await this.diffViewProvider.update(acculmatedContent, false)
		})
	}

	private async finalizeInlineEdit(path: string, content: string): Promise<ToolResponseV2> {
		const mode = "edit"
		this.isProcessingFinalContent = true
		let editBlocks: EditBlock[] = []
		try {
			editBlocks = parseDiffBlocks(content, path)
			this.editBlocks = editBlocks
		} catch (err) {
			this.logger(`Error parsing diff blocks: ${err}`, "error")
			throw new Error(`Error parsing diff blocks: ${err}`)
		}
		if (!this.inlineEditor.isOpen() && editBlocks.length > 0) {
			await this.inlineEditor.open(editBlocks[0]?.id, this.fileState?.absolutePath!, editBlocks[0].searchContent)
		}
<<<<<<< HEAD
		await this.inlineEditor.forceFinalize(editBlocks)

		// now we are going to prompt the user to approve the changes
=======
		const { failedCount, isAllFailed, isAnyFailed, failedBlocks } = await this.inlineEditor.forceFinalize(
			editBlocks
		)
		this.logger(`Failed count: ${failedCount}, isAllFailed: ${isAllFailed}`, "debug")
		if (isAnyFailed) {
			await this.params.updateAsk(
				"tool",
				{
					tool: {
						tool: "file_editor",
						path,
						mode,
						kodu_diff: content,
						approvalState: "error",
						ts: this.ts,
						notAppliedCount: failedCount,
					},
				},
				this.ts
			)
			return this.toolResponse(
				"error",
				dedent`
				<error_message>Failed to apply changes to the file. Please ensure correct search content, if you have a miss match with file content re-read the file.</error_message>
				<not_applied_count>${failedCount}</not_applied_count>
				<failed_to_match_blocks>
				${failedBlocks?.map(
					(block) =>
						dedent`
				<failed_block>
					<search_content>${block.searchContent}</search_content>
					<replace_content>${block.replaceContent}</replace_content>
				</failed_block>
				`
				)}
				</failed_to_match_blocks>
				`
			)
		}
>>>>>>> f5fa890f
		const { response, text, images } = await this.params.ask(
			"tool",
			{
				tool: {
					tool: "file_editor",
					path,
					mode,
					kodu_diff: content,
					approvalState: "pending",
					ts: this.ts,
				},
			},
			this.ts
		)
		if (response !== "yesButtonTapped") {
			await this.params.updateAsk(
				"tool",
				{
					tool: {
						tool: "file_editor",
						path,
						mode,
						kodu_diff: content,
						approvalState: "rejected",
						ts: this.ts,
						userFeedback: text,
					},
				},
				this.ts
			)
			await this.inlineEditor.rejectChanges()
			if (response === "noButtonTapped") {
				return this.toolResponse("rejected", "Write operation cancelled by user.")
			}
			await this.params.say("user_feedback", text ?? "The user denied this operation.", images)
			return this.toolResponse(
				"feedback",
				`The user denied this operation:\n<user_feedback>${
					text ?? "No text feedback provided."
				}</user_feedback>`,
				images
			)
		}
		const { finalContent, results } = await this.inlineEditor.saveChanges()

		this.koduDev.getStateManager().addErrorPath(path)

		const notAppliedCount = results.filter((result) => !result.wasApplied).length
		const validationMsg =
			notAppliedCount === 0
				? `Your changes were applied, but always double-check correctness.`
				: `Failed to apply ${notAppliedCount} changes. Verify the search content and ensure correct context.`

		let commitXmlInfo = ""
		let commitResult: GitCommitResult | undefined
		try {
			commitResult = await this.koduDev.gitHandler.commitOnFileWrite(path, this.params.input.commit_message)
			commitXmlInfo = this.commitXMLGenerator(commitResult)
		} catch (error) {
			this.logger(`Error committing changes: ${error}`, "error")
		}
		const fileChangesetMessage = commitResult?.commitMessage
			? `<file_changeset_message>${commitResult.commitMessage}</file_changeset_message>`
			: ""
		// Save a new file version
		const newVersion = await this.saveNewFileVersion(path, finalContent)
		await this.params.updateAsk(
			"tool",
			{
				tool: {
					tool: "file_editor",
					path,
					mode,
					kodu_diff: content,
					approvalState: "approved",
					ts: this.ts,
					saved_version: newVersion.version.toString(),
					notAppliedCount,
					commitHash: commitResult?.commitHash,
					branch: commitResult?.branch,
				},
			},
			this.ts
		)

		const currentOutputMode = this.koduDev.getStateManager().inlineEditOutputType
		if (currentOutputMode === "diff") {
			return this.toolResponse(
				"success",
				dedent`<file_editor_response>
					<status>
						<result>success</result>
						<operation>file_edit_with_diff</operation>
						<timestamp>${new Date().toISOString()}</timestamp>
						<validation>${validationMsg}</validation>
						${commitXmlInfo}
						</status>
						<file_info>
						<path>${path}</path>
						<file_version>${newVersion.version}</file_version>
						${fileChangesetMessage}
						<file_version_timestamp>${new Date(newVersion.createdAt).toISOString()}</file_version_timestamp>
						<information>The updated file content is shown below. This reflects the change that were applied and their current position in the file.
						This should act as a source of truth for the changes that were made unless further modifications were made after this point.
						</information>
						<updated_file_content_blocks>
							${results.map((res) => res.formattedSavedArea).join("\n-------\n")}
						</updated_file_content_blocks>
					</file_info>
				</file_editor_response>`,
				undefined,
				commitResult
			)
		}

		return this.toolResponse(
			"success",
			dedent`
		<file_editor_response>
		<status>
			<result>success</result>
			<operation>file_edit_with_diff</operation>
			<timestamp>${new Date().toISOString()}</timestamp>
			<validation>${validationMsg}</validation>
			${commitXmlInfo}
			</status>
			<file_info>
			<path>${path}</path>
			<file_version>${newVersion.version}</file_version>
			${fileChangesetMessage}
			<file_version_timestamp>${new Date(newVersion.createdAt).toISOString()}</file_version_timestamp>
			<information>The updated file content is shown below at <update_file_content>. This reflects the change that were applied and their current position in the file.
			This should act as a source of truth for the changes that were made unless further modifications were made after this point.
			It includes the entire latest file content with the applied changes and the latest file line numbers and content.
			</information>
			<updated_file_content>
				${finalContent}
			</updated_file_content>
		</file_info>
		</file_editor_response>
		`,
			undefined,
			commitResult
		)
	}

	private async finalizeFileEdit(relPath: string, content: string): Promise<ToolResponseV2> {
		// determine mode based on whether content is entire or partial
		// If kodu_content is provided from input, it likely means whole content replacement. If kodu_diff, it's edit.
		// If we got here without diff, that means it's a "whole" operation.
		const mode = "whole_write"

		await this.showChangesInDiffView(relPath, content)
		this.logger(`Asking for approval to write to file: ${relPath}`, "info")

		await this.params.updateAsk(
			"tool",
			{
				tool: {
					tool: "file_editor",
					path: relPath,
					mode,
					kodu_content: content,
					approvalState: "pending",
					ts: this.ts,
				},
			},
			this.ts
		)

		const { response, text, images } = await this.params.ask(
			"tool",
			{
				tool: {
					tool: "file_editor",
					path: relPath,
					mode,
					kodu_content: content,
					approvalState: "pending",
					ts: this.ts,
				},
			},
			this.ts
		)

		if (response !== "yesButtonTapped") {
			await this.params.updateAsk(
				"tool",
				{
					tool: {
						tool: "file_editor",
						path: relPath,
						mode,
						kodu_content: content,
						approvalState: "rejected",
						ts: this.ts,
						userFeedback: text,
					},
				},
				this.ts
			)
			await this.diffViewProvider.revertChanges()

			if (response === "noButtonTapped") {
				return this.toolResponse("rejected", "Write operation cancelled by user.")
			}
			await this.params.say("user_feedback", text ?? "The user denied this operation.", images)
			return this.toolResponse("feedback", text ?? "The user denied this operation.", images)
		}

		this.logger(`User approved to write to file: ${relPath}`, "info")
		const { userEdits, finalContent } = await this.diffViewProvider.saveChanges()
		this.logger(`Changes saved to file: ${relPath}`, "info")
		this.koduDev.getStateManager().addErrorPath(relPath)

		let commitXmlInfo = ""
		let commitResult: GitCommitResult | undefined
		try {
			commitResult = await this.koduDev.gitHandler.commitOnFileWrite(relPath, this.params.input.commit_message)
			commitXmlInfo = this.commitXMLGenerator(commitResult)
		} catch (error) {
			this.logger(`Error committing changes: ${error}`, "error")
		}
		const newVersion = await this.saveNewFileVersion(relPath, finalContent)

		await this.params.updateAsk(
			"tool",
			{
				tool: {
					tool: "file_editor",
					path: relPath,
					mode,
					kodu_content: content,
					saved_version: newVersion.version.toString(),
					approvalState: "approved",
					ts: this.ts,
					commitHash: commitResult?.commitHash,
					branch: commitResult?.branch,
				},
			},
			this.ts
		)

		let toolMsg = `The content was successfully saved to ${relPath.toPosix()}.
			<file_version>${newVersion.version}</file_version>
			<file_version_timestamp>${new Date(newVersion.createdAt).toISOString()}</file_version_timestamp>
			${commitXmlInfo}
		`
		if (detectCodeOmission(this.diffViewProvider.originalContent || "", finalContent)) {
			this.logger(`Truncated content detected in ${relPath} at ${this.ts}`, "warn")
			toolMsg = `The content was successfully saved to ${relPath.toPosix()},
				but some code may have been omitted. Please ensure the full content is correct.
				<file_version>${newVersion.version}</file_version>
				<file_version_timestamp>${new Date(newVersion.createdAt).toISOString()}</file_version_timestamp>
				${commitXmlInfo}`
		}

		if (userEdits) {
			await this.params.say(
				"user_feedback_diff",
				JSON.stringify({
					tool: this.fileState?.isExistingFile ? "editedExistingFile" : "newFileCreated",
					path: getReadablePath(getCwd(), relPath),
					diff: userEdits,
				} as ClaudeSayTool)
			)
<<<<<<< HEAD
			return this.toolResponse(
				"success",
				`<update_file_payload>
<information>
CRITICAL the file content has been updated to <updated_file_content> content below, you should remember this as the current state of the file unless you change the file again or the user tells you otherwise, if in doubt, re-read the file to get the latest content, but remember that the content below is the latest content and was saved successfully.
Remember there is no extra need to edit the file unless you forgot to add or remove something or you have linting errors, over editing is a source of looping and getting stuck without thinking through the problem / task.
</information>
<path>${path}</path>
<updated_file_content>
${finalContent}
</updated_file_content>
${commitXmlInfo}
</update_file_payload>
				`,
				undefined,
				commitResult
			)
		}

		const detectedOmission = detectCodeOmission(this.diffViewProvider.originalContent || "", finalContent)
=======
			return this.toolResponse("success", toolMsg, undefined, commitResult)
		}
>>>>>>> f5fa890f

		return this.toolResponse(
			"success",
			`<update_file_payload>
<information>
CRITICAL the file content has been updated to <updated_file_content> content below, you should remember this as the current state of the file unless you change the file again or the user tells you otherwise, if in doubt, re-read the file to get the latest content, but remember that the content below is the latest content and was saved successfully.
Remember there is no extra need to edit the file unless you forgot to add or remove something or you have linting errors, over editing is a source of looping and getting stuck without thinking through the problem / task.
</information>
<path>${path}</path>
${
	detectedOmission
		? `<detected_omission>We have detected code omission in the content if you have wrote by acciddent something like the rest of the code goes here or // you implement goes here or // lines ... goes here or anything that is similar to that please fix it using edit file blocks and add the missing parts, you should never omit content and always write the full file content, in case there was no omission and this was a false positive you are free to continue</detected_omission>`
		: ""
}
${commitXmlInfo}
</update_file_payload>`,

			undefined,
			commitResult
		)
	}

	private async processFileWrite() {
		try {
			const { path: relPath, kodu_content: content, kodu_diff: diff, mode } = this.params.input
			if (!relPath) {
				throw new Error("Missing required parameter 'path'")
			}
			this.logger(`Writing to file: ${relPath}`, "info")

			this.isProcessingFinalContent = true
			await this.pQueue.onIdle()

			if (diff) {
				return await this.finalizeInlineEdit(relPath, diff)
			} else if (content) {
				return await this.finalizeFileEdit(relPath, content)
			} else {
				throw new Error("Missing required parameter 'kodu_content' or 'kodu_diff'")
			}
		} catch (error) {
			this.logger(`Error in processFileWrite: ${error}`, "error")
			const mode = this.params.input.mode
			await this.params.updateAsk(
				"tool",
				{
					tool: {
						tool: "file_editor",
						path: this.params.input.path ?? "",
						mode,
						kodu_content: this.params.input.kodu_content ?? undefined,
						kodu_diff: this.params.input.kodu_diff ?? undefined,
						approvalState: "error",
						ts: this.ts,
						error: `Failed to write to file`,
					},
				},
				this.ts
			)

			return this.toolResponse(
				"error",
				`Write to File Error: ${error instanceof Error ? error.message : String(error)}`
			)
		} finally {
			this.isProcessingFinalContent = false
		}
	}

	public override async abortToolExecution(): Promise<{ didAbort: boolean }> {
		const { didAbort } = await super.abortToolExecution()

		if (didAbort) {
			this.pQueue.clear()
			if (this.params.input.kodu_diff) {
				await this.inlineEditor.rejectChanges()
				await this.inlineEditor.dispose()
			} else {
				await this.diffViewProvider.revertChanges()
				this.diffViewProvider.reset()
			}
		}

		return { didAbort }
	}

	private async showChangesInDiffView(relPath: string, content: string): Promise<void> {
		content = preprocessContent(content)
		if (!this.diffViewProvider.isDiffViewOpen()) {
			await this.diffViewProvider.open(relPath)
		}

		await this.pQueue.add(async () => {
			await this.diffViewProvider.update(content, true)
		})
		await this.pQueue.onIdle()
	}

	/**
	 * Saves a new file version after changes are made to the file.
	 */
	private async saveNewFileVersion(relPath: string, content: string): Promise<FileVersion> {
		const versions = await this.koduDev.getStateManager().getFileVersions(relPath)
		const nextVersion = versions.length > 0 ? Math.max(...versions.map((v) => v.version)) + 1 : 1
		const newVersion: FileVersion = {
			path: relPath,
			version: nextVersion,
			createdAt: Date.now(),
			content,
		}
		await this.koduDev.getStateManager().saveFileVersion(newVersion)
		return newVersion
	}

	private async handleRollback(relPath: string): Promise<ToolResponseV2> {
		const mode = "rollback"
		const rollbackVersionStr = this.params.input.rollback_version
		if (!rollbackVersionStr) {
			return this.toolResponse("error", "Missing rollback_version parameter.")
		}
		const rollbackVersion = parseInt(rollbackVersionStr, 10)
		if (isNaN(rollbackVersion)) {
			return this.toolResponse("error", "rollback_version must be a number.")
		}

		const versions = await this.koduDev.getStateManager().getFileVersions(relPath)
		const versionToRollback = versions.find((v) => v.version === rollbackVersion)
		if (!versionToRollback) {
			return this.toolResponse("error", `Version ${rollbackVersion} not found for file ${relPath}`)
		}

		// Show using the native diff view:
		const absolutePath = path.resolve(getCwd(), relPath)
		const isExistingFile = await checkFileExists(relPath)
		let originalContent = ""
		if (isExistingFile) {
			originalContent = fs.readFileSync(absolutePath, "utf8")
		}

		await this.diffViewProvider.open(relPath)
		await this.diffViewProvider.update(versionToRollback.content, true)

		// Ask for approval (pending)
		await this.params.updateAsk(
			"tool",
			{
				tool: {
					tool: "file_editor",
					path: relPath,
					mode,
					kodu_content: versionToRollback.content,
					rollback_version: rollbackVersionStr,
					approvalState: "pending",
					ts: this.ts,
				},
			},
			this.ts
		)

		const { response, text, images } = await this.params.ask(
			"tool",
			{
				tool: {
					tool: "file_editor",
					path: relPath,
					mode,
					kodu_content: versionToRollback.content,
					rollback_version: rollbackVersionStr,
					approvalState: "pending",
					ts: this.ts,
				},
			},
			this.ts
		)

		if (response !== "yesButtonTapped") {
			await this.params.updateAsk(
				"tool",
				{
					tool: {
						tool: "file_editor",
						path: relPath,
						mode,
						kodu_content: versionToRollback.content,
						rollback_version: rollbackVersionStr,
						approvalState: "rejected",
						userFeedback: text,
						ts: this.ts,
					},
				},
				this.ts
			)
			await this.diffViewProvider.revertChanges()
			return this.toolResponse("rejected", "Rollback operation cancelled by user.")
		}

		// Approved
		await this.diffViewProvider.saveChanges()
		this.koduDev.getStateManager().addErrorPath(relPath)
		let commitXmlInfo = ""
		let commitResult: GitCommitResult | undefined
		try {
			commitResult = await this.koduDev.gitHandler.commitOnFileWrite(relPath, this.params.input.commit_message)
			commitXmlInfo = this.commitXMLGenerator(commitResult)
		} catch {}

		const newVersion = await this.saveNewFileVersion(relPath, versionToRollback.content)

		await this.params.updateAsk(
			"tool",
			{
				tool: {
					tool: "file_editor",
					path: relPath,
					mode,
					kodu_content: versionToRollback.content,
					rollback_version: rollbackVersionStr,
					approvalState: "approved",
					ts: this.ts,
					commitHash: commitResult?.commitHash,
					branch: commitResult?.branch,
				},
			},
			this.ts
		)

		return this.toolResponse(
			"success",
			`
	<rollback_response>
		<status>success</status>
		<operation>rollback</operation>
		<rolled_back_version>${rollbackVersion}</rolled_back_version>
		<new_version>${newVersion.version}</new_version>
		<file_version_timestamp>${new Date(newVersion.createdAt).toISOString()}</file_version_timestamp>
		${commitXmlInfo}
	</rollback_response>
	`
		)
	}

	private async handleListVersions(relPath: string): Promise<ToolResponseV2> {
		const mode = "list_versions"
		const versions = await this.koduDev.getStateManager().getFileVersions(relPath)
		if (versions.length === 0) {
			const noVersionsMsg = `No versions found.`
			await this.params.updateAsk(
				"tool",
				{
					tool: {
						tool: "file_editor",
						path: relPath,
						mode,
						list_versions_output: noVersionsMsg,
						approvalState: "approved",
						ts: this.ts,
					},
				},
				this.ts
			)
			return this.toolResponse(
				"success",
				`<list_versions><file>${relPath}</file><versions>${noVersionsMsg}</versions></list_versions>`
			)
		}

		const versionsXml = versions
			.map(
				(v) =>
					`<version><number>${v.version}</number><timestamp>${new Date(
						v.createdAt
					).toISOString()}</timestamp></version>`
			)
			.join("\n")

		const msg = `<list_versions><file>${relPath}</file><versions>${versionsXml}</versions></list_versions>`
		await this.params.updateAsk(
			"tool",
			{
				tool: {
					tool: "file_editor",
					path: relPath,
					mode,
					list_versions_output: msg,
					approvalState: "approved",
					ts: this.ts,
				},
			},
			this.ts
		)
		return this.toolResponse("success", msg)
	}
}<|MERGE_RESOLUTION|>--- conflicted
+++ resolved
@@ -17,25 +17,7 @@
 import { FileVersion } from "../../../types"
 import dedent from "dedent"
 
-<<<<<<< HEAD
-/**
- * FileEditorTool handles file editing operations in the VSCode extension.
- * It provides functionality for:
- * - Showing diffs between file versions
- * - Handling partial updates during file editing
- * - Managing inline edits with search/replace blocks
- * - Processing user approvals for file changes
- *
- * The tool supports both complete file rewrites and partial edits through diff blocks.
- * It includes features for animation control and update throttling to ensure smooth performance.
- */
-export class FileEditorTool extends BaseAgentTool<"write_to_file"> {
-	/** Tool parameters including update callbacks and input */
-	protected params: AgentToolParams<"write_to_file">
-	/** Provider for showing file diffs in VSCode */
-=======
 export class FileEditorTool extends BaseAgentTool<FileEditorToolParams> {
->>>>>>> f5fa890f
 	public diffViewProvider: DiffViewProvider
 	public inlineEditor: InlineEditHandler
 	private isProcessingFinalContent: boolean = false
@@ -49,22 +31,8 @@
 	}
 	private lastAppliedEditBlockId: string = ""
 
-<<<<<<< HEAD
-	/**
-	 * Initializes the FileEditorTool with required parameters and options.
-	 * Sets up diff view provider and inline editor handler.
-	 * Configures animation settings based on state manager.
-	 *
-	 * @param params - Tool parameters including callbacks and input
-	 * @param options - Configuration options for the tool
-	 */
-	constructor(params: AgentToolParams<"write_to_file">, options: AgentToolOptions) {
-		super(options)
-		this.params = params
-=======
 	constructor(params: FullToolParams<FileEditorToolParams>, options: AgentToolOptions) {
 		super(params, options)
->>>>>>> f5fa890f
 		this.diffViewProvider = new DiffViewProvider(getCwd())
 		this.inlineEditor = new InlineEditHandler()
 		if (!!this.koduDev.getStateManager().skipWriteAnimation) {
@@ -331,11 +299,6 @@
 		if (!this.inlineEditor.isOpen() && editBlocks.length > 0) {
 			await this.inlineEditor.open(editBlocks[0]?.id, this.fileState?.absolutePath!, editBlocks[0].searchContent)
 		}
-<<<<<<< HEAD
-		await this.inlineEditor.forceFinalize(editBlocks)
-
-		// now we are going to prompt the user to approve the changes
-=======
 		const { failedCount, isAllFailed, isAnyFailed, failedBlocks } = await this.inlineEditor.forceFinalize(
 			editBlocks
 		)
@@ -375,7 +338,6 @@
 				`
 			)
 		}
->>>>>>> f5fa890f
 		const { response, text, images } = await this.params.ask(
 			"tool",
 			{
@@ -642,47 +604,8 @@
 					diff: userEdits,
 				} as ClaudeSayTool)
 			)
-<<<<<<< HEAD
-			return this.toolResponse(
-				"success",
-				`<update_file_payload>
-<information>
-CRITICAL the file content has been updated to <updated_file_content> content below, you should remember this as the current state of the file unless you change the file again or the user tells you otherwise, if in doubt, re-read the file to get the latest content, but remember that the content below is the latest content and was saved successfully.
-Remember there is no extra need to edit the file unless you forgot to add or remove something or you have linting errors, over editing is a source of looping and getting stuck without thinking through the problem / task.
-</information>
-<path>${path}</path>
-<updated_file_content>
-${finalContent}
-</updated_file_content>
-${commitXmlInfo}
-</update_file_payload>
-				`,
-				undefined,
-				commitResult
-			)
-		}
-
-		const detectedOmission = detectCodeOmission(this.diffViewProvider.originalContent || "", finalContent)
-=======
 			return this.toolResponse("success", toolMsg, undefined, commitResult)
 		}
->>>>>>> f5fa890f
-
-		return this.toolResponse(
-			"success",
-			`<update_file_payload>
-<information>
-CRITICAL the file content has been updated to <updated_file_content> content below, you should remember this as the current state of the file unless you change the file again or the user tells you otherwise, if in doubt, re-read the file to get the latest content, but remember that the content below is the latest content and was saved successfully.
-Remember there is no extra need to edit the file unless you forgot to add or remove something or you have linting errors, over editing is a source of looping and getting stuck without thinking through the problem / task.
-</information>
-<path>${path}</path>
-${
-	detectedOmission
-		? `<detected_omission>We have detected code omission in the content if you have wrote by acciddent something like the rest of the code goes here or // you implement goes here or // lines ... goes here or anything that is similar to that please fix it using edit file blocks and add the missing parts, you should never omit content and always write the full file content, in case there was no omission and this was a false positive you are free to continue</detected_omission>`
-		: ""
-}
-${commitXmlInfo}
-</update_file_payload>`,
 
 			undefined,
 			commitResult
