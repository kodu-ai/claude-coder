--- conflicted
+++ resolved
@@ -154,7 +154,6 @@
 		return result
 	}
 
-<<<<<<< HEAD
 	public async handlePartialUpdateDiff(relPath: string, diff: string): Promise<void> {
 		// this might happen because the diff view are not instant.
 		if (this.isProcessingFinalContent) {
@@ -208,8 +207,6 @@
 		}
 	}
 
-	public async handlePartialUpdate(relPath: string, content: string): Promise<void> {
-=======
 	/**
 	 *
 	 * @param relPath - relative path of the file
@@ -217,7 +214,6 @@
 	 * @returns
 	 */
 	public async handlePartialUpdate(relPath: string, acculmatedContent: string): Promise<void> {
->>>>>>> f480eb06
 		// this might happen because the diff view are not instant.
 		if (this.isProcessingFinalContent) {
 			this.logger("Skipping partial update because the tool is processing the final content.", "warn")
