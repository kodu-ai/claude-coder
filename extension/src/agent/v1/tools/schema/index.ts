--- conflicted
+++ resolved
@@ -9,16 +9,10 @@
 import { attemptCompletionTool } from "./attempt_completion"
 import { webSearchTool } from "./web_search"
 import { urlScreenshotTool } from "./url_screenshot"
-<<<<<<< HEAD
-import { askConsultantTool } from "./ask_consultant"
-import { devServerTool } from "./dev_server"
-import { computerUseTool } from "./computer_use"
-=======
 import { devServerTool } from "./dev_server"
 import { searchSymbolTool } from "./search_symbols"
 import { addInterestedFileTool } from "./add_interested_file"
 import { fileEditorTool } from "./file_editor_tool"
->>>>>>> f5fa890f
 
 export const tools = [
 	executeCommandTool,
@@ -30,16 +24,10 @@
 	attemptCompletionTool,
 	webSearchTool,
 	urlScreenshotTool,
-<<<<<<< HEAD
-	askConsultantTool,
-	devServerTool,
-	computerUseTool,
-=======
 	devServerTool,
 	searchSymbolTool,
 	addInterestedFileTool,
 	fileEditorTool,
->>>>>>> f5fa890f
 ] as const
 
 export type Tool = (typeof tools)[number]
@@ -54,12 +42,7 @@
 	attemptCompletionTool,
 	webSearchTool,
 	urlScreenshotTool,
-<<<<<<< HEAD
-	askConsultantTool,
-	computerUseTool,
-=======
 	searchSymbolTool as searchSymbolsTool,
 	addInterestedFileTool,
 	fileEditorTool,
->>>>>>> f5fa890f
 }