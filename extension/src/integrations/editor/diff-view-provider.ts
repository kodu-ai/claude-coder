--- conflicted
+++ resolved
@@ -133,88 +133,6 @@
 }
 
 class ModifiedContentProvider implements vscode.FileSystemProvider {
-<<<<<<< HEAD
-	private content = new Map<string, Uint8Array>()
-	private _emitter = new vscode.EventEmitter<vscode.FileChangeEvent[]>()
-	readonly onDidChangeFile: vscode.Event<vscode.FileChangeEvent[]> = this._emitter.event
-
-	// Add a promise map to track pending updates
-	private pendingUpdates = new Map<string, Promise<void>>()
-
-	watch(uri: vscode.Uri): vscode.Disposable {
-		return new vscode.Disposable(() => {})
-	}
-
-	stat(uri: vscode.Uri): vscode.FileStat {
-		return {
-			type: vscode.FileType.File,
-			ctime: Date.now(),
-			mtime: Date.now(),
-			size: this.content.get(uri.toString())?.length || 0,
-		}
-	}
-
-	readDirectory(): [string, vscode.FileType][] {
-		return []
-	}
-
-	createDirectory(): void {}
-
-	readFile(uri: vscode.Uri): Uint8Array {
-		const data = this.content.get(uri.toString())
-		if (!data) {
-			throw vscode.FileSystemError.FileNotFound(uri)
-		}
-		return data
-	}
-
-	async writeFile(
-		uri: vscode.Uri,
-		content: Uint8Array,
-		options: { create: boolean; overwrite: boolean }
-	): Promise<void> {
-		const uriString = uri.toString()
-
-		// Create a promise that resolves when the content is fully applied
-		const updatePromise = new Promise<void>((resolve) => {
-			// Store content
-			this.content.set(uriString, content)
-
-			// Create one-time listener for document change
-			const disposable = vscode.workspace.onDidChangeTextDocument((e) => {
-				if (e.document.uri.toString() === uriString) {
-					disposable.dispose()
-					resolve()
-				}
-			})
-
-			// Fire the change event
-			this._emitter.fire([{ type: vscode.FileChangeType.Changed, uri }])
-		})
-
-		// Store the promise and clean it up when done
-		this.pendingUpdates.set(uriString, updatePromise)
-		await updatePromise
-		this.pendingUpdates.delete(uriString)
-	}
-
-	// Optional: Add method to wait for pending updates
-	async waitForPendingUpdates(uri: vscode.Uri): Promise<void> {
-		const pending = this.pendingUpdates.get(uri.toString())
-		if (pending) {
-			await pending
-		}
-	}
-
-	delete(uri: vscode.Uri): void {
-		this.content.delete(uri.toString())
-		this._emitter.fire([{ type: vscode.FileChangeType.Deleted, uri }])
-	}
-
-	rename(): void {
-		throw vscode.FileSystemError.NoPermissions("Rename not supported")
-	}
-=======
     private content = new Map<string, Uint8Array>()
     private _emitter = new vscode.EventEmitter<vscode.FileChangeEvent[]>()
     readonly onDidChangeFile: vscode.Event<vscode.FileChangeEvent[]> = this._emitter.event
@@ -259,7 +177,6 @@
     rename(): void {
         throw vscode.FileSystemError.NoPermissions("Rename not supported")
     }
->>>>>>> 3fa78ba3
 }
 
 class DiffViewProvider {
@@ -447,20 +364,8 @@
 		}
 
 		if (isFinal) {
-<<<<<<< HEAD
-			this.logger(
-				`[${Date.now()}] applying final update [function update]: content length ${accumulatedContent.length}`,
-				"info"
-			)
-			this.isFinalReached = true
-			await this.applyUpdate(accumulatedContent)
-			await this.activeLineController.clear()
-			await this.fadedOverlayController.clear()
-			return
-=======
 			await this.handleFinalUpdate(accumulatedContent);
 			return;
->>>>>>> 3fa78ba3
 		}
 
 		this.pendingContent = accumulatedContent;
@@ -532,30 +437,9 @@
 			}
 		}
 
-<<<<<<< HEAD
-		// Create the final content string, preserving any remaining lines
-		const updatedContent = [
-			...this.currentDocument.slice(0, Math.max(newLines.length, this.currentDocument.length)),
-		].join("\n")
-
-		// Update content with proper options to maintain file history
-		await DiffViewProvider.modifiedContentProvider.writeFile(
-			this.modifiedUri,
-			new TextEncoder().encode(updatedContent),
-			{
-				create: false,
-				overwrite: true,
-			}
-		)
-		// Optional: Add extra safety by waiting for next VS Code tick
-		await new Promise((resolve) => setTimeout(resolve, 0))
-
-		this.streamedContent = updatedContent
-=======
 		this.lastModifiedLine = lastModifiedLine;
 		return newLines.join('\n');
 	}
->>>>>>> 3fa78ba3
 
 	private async updateUIElements(newLines: string[]): Promise<void> {
 		if (this.activeLineController && this.fadedOverlayController) {
@@ -696,18 +580,6 @@
             return;
         }
 
-<<<<<<< HEAD
-		// Update content with proper options to maintain file history
-		await DiffViewProvider.modifiedContentProvider.writeFile(this.modifiedUri, new TextEncoder().encode(content), {
-			create: false,
-			overwrite: true,
-		})
-		// Optional: Add extra safety by waiting for next VS Code tick
-		await new Promise((resolve) => setTimeout(resolve, 0))
-
-		this.streamedContent = content
-	}
-=======
         const totalLines = this.diffEditor.document.lineCount;
         if (totalLines === 0) {
             return;
@@ -717,7 +589,6 @@
         const range = new vscode.Range(line, 0, line, this.diffEditor.document.lineAt(line).text.length);
         this.diffEditor.revealRange(range, vscode.TextEditorRevealType.InCenterIfOutsideViewport);
     }
->>>>>>> 3fa78ba3
 
 	private async scrollToBottom(): Promise<void> {
         if (!this.diffEditor) {
