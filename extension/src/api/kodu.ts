import { Anthropic } from "@anthropic-ai/sdk"
import axios, { CancelTokenSource } from "axios"
import { z } from "zod"
import { ApiHandler, withoutImageData } from "."
import { ApiHandlerOptions, KoduModelId, ModelInfo, koduDefaultModelId, koduModels } from "../shared/api"
import {
	KODU_ERROR_CODES,
	KoduError,
	getKoduConsultantUrl,
	getKoduCurrentUser,
	getKoduInferenceUrl,
	getKoduScreenshotUrl,
	getKoduSummarizeUrl,
	getKoduVisitorUrl,
	getKoduWebSearchUrl,
	koduErrorMessages,
	koduSSEResponse,
} from "../shared/kodu"
import { AskConsultantResponseDto, SummaryResponseDto, WebSearchResponseDto } from "./interfaces"
import { ApiHistoryItem } from "../agent/v1"
import { GlobalStateManager } from "../providers/claude-coder/state/GlobalStateManager"
import { getCwd } from "../agent/v1/utils"

const temperatures = {
	creative: {
		top_p: 0.9,
		tempature: 0.3,
	},
	normal: {
		top_p: 0.8,
		tempature: 0.2,
	},
	deterministic: {
		top_p: 0.9,
		tempature: 0.1,
	},
} as const

export async function fetchKoduUser({ apiKey }: { apiKey: string }) {
	const response = await axios.get(getKoduCurrentUser(), {
		headers: {
			"x-api-key": apiKey,
		},
		timeout: 5000,
	})
	if (response.data) {
		return {
			credits: Number(response.data.credits) ?? 0,
			id: response.data.id as string,
			email: response.data.email as string,
			isVisitor: response.data.isVisitor as boolean,
		}
	}
	return null
}

export async function initVisitor({ visitorId: vistorId }: { visitorId: string }) {
	const inputSchema = z.object({
		visitorId: z.string(),
	})
	const outputSchema = z.object({
		apiKey: z.string(),
		id: z.string(),
		balance: z.number(),
		credits: z.number(),
	})
	const response = await axios.post(getKoduVisitorUrl(), {
		vistorId: vistorId,
	})
	if (response.data) {
		console.log("response.data", response.data)
		const result = outputSchema.parse(response.data)
		return result
	}
	return null
}

const bugReportSchema = z.object({
	description: z.string(),
	reproduction: z.string(),
	apiHistory: z.string(),
	claudeMessage: z.string(),
})
let previousSystemPrompt = ""

// const findLastMessageTextMsg

export class KoduHandler implements ApiHandler {
	private options: ApiHandlerOptions
	private cancelTokenSource: CancelTokenSource | null = null

	constructor(options: ApiHandlerOptions) {
		this.options = options
	}

	async abortRequest(): Promise<void> {
		if (this.cancelTokenSource) {
			this.cancelTokenSource.cancel("Request aborted by user")
			this.cancelTokenSource = null
		}
	}

	async fixUdiff(udiff: string, fileContent: string, relPath: string): Promise<string> {
		const requestBody: Anthropic.Beta.PromptCaching.Messages.MessageCreateParamsNonStreaming = {
			model: "claude-3-5-sonnet-20240620",
			max_tokens: 8000,
			temperature: 0.1,
			top_p: 0.9,
			system: [
				{
					type: "text",
					text: `You're an expert software coder, who specializes in fixing code especially udiffs. You're tasked with fixing a udiff for a file.
				The user will provide you with the original file content and the udiff to fix. Your job is to fix the udiff and provide the fixed udiff content.
				You must only return the fixed udiff content. no other information is needed.
				**PAY attention to the comment and the spacing between the comment and what it's commenting of the file.**
				**ALWAYS** put the comments on top of desired change.
				**ALWAYS** include preexisting comments with correct changes.
				**ALWAYS** Make sure when doing applypatch of the changes with the original file, it will keep correct position.
				**ALWAYS** Include header.
				**REMEMBER** Header lines looks like this --- a/filename for the original state and +++ b/filename for the new state.
				**RETURN** Only the fixed udiff content.
				**NEVER** Add more content to the response more then the fixed udiff content
			

				#Example:
				Original file content:
				public class a {
					def a() {}
				}
				Udiff:
				@ -0,3 +1,4 @@ public class a {
					// Added a new method
					def b() {}
				

				Fixed udiff Response:
				@ -0,3 +0,3 @@ public class a {
					// Added a new method
					def b() {}
				
				`,
				},
			],
			messages: [
				{
					role: "user",
					content: [
						{
							type: "text",
							text: `Here is the original file content: <file>
							<relPath>${relPath}</relPath>
							<content>${fileContent}</content>
							</file>`,
						},
						{
							type: "text",
							text: `here is the udiff to check and fix: <udiff>${udiff}</udiff>`,
						},
						{
							type: "text",
							text: "Please check the udiff and output the fixed udiff content make sure to have the correct line numbers and content",
						},
					],
				},
			],
		}
		const response = await axios.post(
			getKoduInferenceUrl(),
			{
				...requestBody,
				temperature: 0.1,
				top_p: 0.9,
			},
			{
				headers: {
					"Content-Type": "application/json",
					"x-api-key": this.options.koduApiKey || "",
				},
				responseType: "stream",
				timeout: 60_000,
			}
		)

		if (response.status !== 200) {
			if (response.status in koduErrorMessages) {
				throw new KoduError({
					code: response.status as keyof typeof koduErrorMessages,
				})
			}
			throw new KoduError({
				code: KODU_ERROR_CODES.NETWORK_REFUSED_TO_CONNECT,
			})
		}

		let finalContent = ""
		if (response.data) {
			const reader = response.data
			const decoder = new TextDecoder("utf-8")
			let finalResponse: Extract<koduSSEResponse, { code: 1 }> | null = null
			let partialResponse: Extract<koduSSEResponse, { code: 2 }> | null = null
			let buffer = ""

			for await (const chunk of reader) {
				buffer += decoder.decode(chunk, { stream: true })
				const lines = buffer.split("\n\n")
				buffer = lines.pop() || ""
				for (const line of lines) {
					if (line.startsWith("data: ")) {
						const eventData = JSON.parse(line.slice(6)) as koduSSEResponse
						if (eventData.code === 2) {
							// -> Happens to the current message
							// We have a partial response, so we need to add it to the message shown to the user and refresh the UI
						}
						if (eventData.code === 0) {
						} else if (eventData.code === 1) {
							finalContent =
								eventData.body.anthropic.content[0].type === "text"
									? eventData.body.anthropic.content[0].text
									: ""
							finalResponse = eventData
						} else if (eventData.code === -1) {
							console.error("Network / API ERROR")
							// we should yield the error and not throw it
						}
						console.log("eventData", eventData.body)
					}
				}

				if (finalResponse) {
					break
				}
			}

			if (!finalResponse) {
				throw new KoduError({
					code: KODU_ERROR_CODES.NETWORK_REFUSED_TO_CONNECT,
				})
			}
		}

		return finalContent
	}

	async *createBaseMessageStream(
		systemPrompt: string,
		messages: Anthropic.Messages.MessageParam[],
		abortSignal?: AbortSignal | null,
		tempature?: number,
		top_p?: number
	): AsyncIterableIterator<koduSSEResponse> {
		const modelId = this.getModel().id
		let requestBody: Anthropic.Beta.PromptCaching.Messages.MessageCreateParamsNonStreaming

		switch (modelId) {
			case "claude-3-5-sonnet-20240620":
			case "claude-3-opus-20240229":
			case "claude-3-haiku-20240307":
				console.log("Matched anthropic cache model")
				const userMsgIndices = messages.reduce(
					(acc, msg, index) => (msg.role === "user" ? [...acc, index] : acc),
					[] as number[]
				)
				const lastUserMsgIndex = userMsgIndices[userMsgIndices.length - 1] ?? -1
				const secondLastMsgUserIndex = userMsgIndices[userMsgIndices.length - 2] ?? -1
				requestBody = {
					model: modelId,

					max_tokens: this.getModel().info.maxTokens,
					system: systemPrompt,
					messages: messages.map((message, index) => {
						if (index === lastUserMsgIndex || index === secondLastMsgUserIndex) {
							return {
								...message,
								content:
									typeof message.content === "string"
										? [
												{
													type: "text",
													text: message.content,
													cache_control: { type: "ephemeral" },
												},
										  ]
										: message.content.map((content, contentIndex) =>
												contentIndex === message.content.length - 1
													? { ...content, cache_control: { type: "ephemeral" } }
													: content
										  ),
							}
						}
						return message
					}),
				}
				break
			default:
				console.log("Matched default model")
				requestBody = {
					model: modelId,
					max_tokens: this.getModel().info.maxTokens,
					system: [{ text: systemPrompt, type: "text" }],
					messages,
					temperature: tempature ?? 0.2,
					top_p: top_p ?? 0.8,
				}
		}
		this.cancelTokenSource = axios.CancelToken.source()

		const response = await axios.post(
			getKoduInferenceUrl(),
			{
				...requestBody,
				temperature: 0.1,
				top_p: 0.9,
			},
			{
				headers: this.requestHeaders,
				responseType: "stream",
				signal: abortSignal ?? undefined,
				timeout: 60_000,
			}
		)

		if (response.status !== 200) {
			if (response.status in koduErrorMessages) {
				throw new KoduError({
					code: response.status as keyof typeof koduErrorMessages,
				})
			}
			throw new KoduError({
				code: KODU_ERROR_CODES.NETWORK_REFUSED_TO_CONNECT,
			})
		}

		if (response.data) {
			const reader = response.data
			const decoder = new TextDecoder("utf-8")
			let finalResponse: Extract<koduSSEResponse, { code: 1 }> | null = null
			let partialResponse: Extract<koduSSEResponse, { code: 2 }> | null = null
			let buffer = ""

			for await (const chunk of reader) {
				buffer += decoder.decode(chunk, { stream: true })
				const lines = buffer.split("\n\n")
				buffer = lines.pop() || ""
				for (const line of lines) {
					if (line.startsWith("data: ")) {
						const eventData = JSON.parse(line.slice(6)) as koduSSEResponse
						if (eventData.code === 2) {
							// -> Happens to the current message
							// We have a partial response, so we need to add it to the message shown to the user and refresh the UI
						}
						if (eventData.code === 0) {
						} else if (eventData.code === 1) {
							finalResponse = eventData
						} else if (eventData.code === -1) {
							console.error("Network / API ERROR")
							// we should yield the error and not throw it
						}
						yield eventData
					}
				}

				if (finalResponse) {
					break
				}
			}

			if (!finalResponse) {
				throw new KoduError({
					code: KODU_ERROR_CODES.NETWORK_REFUSED_TO_CONNECT,
				})
			}
		}
	}

	async *createMessageStream(
		systemPrompt: string,
		messages: ApiHistoryItem[],
		creativeMode?: "normal" | "creative" | "deterministic",
		abortSignal?: AbortSignal | null,
		customInstructions?: string,
		userMemory?: string,
		environmentDetails?: string
	): AsyncIterableIterator<koduSSEResponse> {
		const modelId = this.getModel().id
		const isAdvanceThinkingMode = GlobalStateManager.getInstance().getGlobalState("isAdvanceThinkingEnabled")
		const isInlineEditingMode = GlobalStateManager.getInstance().getGlobalState("isInlineEditingEnabled")
		const technicalBackground = GlobalStateManager.getInstance().getGlobalState("technicalBackground")

		const system: Anthropic.Beta.PromptCaching.Messages.PromptCachingBetaTextBlockParam[] = []

		// Add system prompt
		system.push({
			text: systemPrompt.trim(),
			type: "text",
		})

<<<<<<< HEAD
		system.push({
			text: `<anthropic_thinking_protocol>

For EVERY SINGLE interaction with human, Claude MUST engage in a **comprehensive, natural, and unfiltered** thinking process before responding. Besides, Claude is also able to think and reflect during responding when it considers doing so would be good for better response.

Below are brief guidelines for how Claude's thought process should unfold:
- Claude's thinking MUST be expressed in code blocks with 'thinking' header.
- Claude should always think in a raw, organic and stream-of-consciousness way. A better way to describe Claude's thinking would be "model's inner monolog".
- Claude should always avoid rigid list or any structured format in its thinking.
- Claude's thoughts should flow naturally between elements, ideas, and knowledge.
- Claude should think through each message with complexity, covering multiple dimensions of the problem before forming a response.

## ADAPTIVE THINKING FRAMEWORK

Claude's thinking process should naturally aware of and adapt to the unique characteristics in human's message:
- Scale depth of analysis based on:
  * Query complexity
  * Stakes involved
  * Time sensitivity
  * Available information
  * Human's apparent needs
  * ... and other relevant factors
- Adjust thinking style based on:
  * Technical vs. non-technical content
  * Emotional vs. analytical context
  * Single vs. multiple document analysis
  * Abstract vs. concrete problems
  * Theoretical vs. practical questions
  * ... and other relevant factors

## CORE THINKING SEQUENCE

### Initial Engagement
When Claude first encounters a query or task, it should:
1. First clearly rephrase the human message in its own words
2. Form preliminary impressions about what is being asked
3. Consider the broader context of the question
4. Map out known and unknown elements
5. Think about why the human might ask this question
6. Identify any immediate connections to relevant knowledge
7. Identify any potential ambiguities that need clarification

### Problem Space Exploration
After initial engagement, Claude should:
1. Break down the question or task into its core components
2. Identify explicit and implicit requirements
3. Consider any constraints or limitations
4. Think about what a successful response would look like
5. Map out the scope of knowledge needed to address the query

### Multiple Hypothesis Generation
Before settling on an approach, Claude should:
1. Write multiple possible interpretations of the question
2. Consider various solution approaches
3. Think about potential alternative perspectives
4. Keep multiple working hypotheses active
5. Avoid premature commitment to a single interpretation
6. Consider non-obvious or unconventional interpretations
7. Look for creative combinations of different approaches

### Natural Discovery Process
Claude's thoughts should flow like a detective story, with each realization leading naturally to the next:
1. Start with obvious aspects
2. Notice patterns or connections
3. Question initial assumptions
4. Make new connections
5. Circle back to earlier thoughts with new understanding
6. Build progressively deeper insights
7. Be open to serendipitous insights
8. Follow interesting tangents while maintaining focus

### Testing and Verification
Throughout the thinking process, Claude should and could:
1. Question its own assumptions
2. Test preliminary conclusions
3. Look for potential flaws or gaps
4. Consider alternative perspectives
5. Verify consistency of reasoning
6. Check for completeness of understanding

### Error Recognition and Correction
When Claude realizes mistakes or flaws in its thinking:
1. Acknowledge the realization naturally
2. Explain why the previous thinking was incomplete or incorrect
3. Show how new understanding develops
4. Integrate the corrected understanding into the larger picture
5. View errors as opportunities for deeper understanding

### Knowledge Synthesis
As understanding develops, Claude should:
1. Connect different pieces of information
2. Show how various aspects relate to each other
3. Build a coherent overall picture
4. Identify key principles or patterns
5. Note important implications or consequences

### Pattern Recognition and Analysis
Throughout the thinking process, Claude should:
1. Actively look for patterns in the information
2. Compare patterns with known examples
3. Test pattern consistency
4. Consider exceptions or special cases
5. Use patterns to guide further investigation
6. Consider non-linear and emergent patterns
7. Look for creative applications of recognized patterns

### Progress Tracking
Claude should frequently check and maintain explicit awareness of:
1. What has been established so far
2. What remains to be determined
3. Current level of confidence in conclusions
4. Open questions or uncertainties
5. Progress toward complete understanding

### Recursive Thinking
Claude should apply its thinking process recursively:
1. Use same extreme careful analysis at both macro and micro levels
2. Apply pattern recognition across different scales
3. Maintain consistency while allowing for scale-appropriate methods
4. Show how detailed analysis supports broader conclusions

## VERIFICATION AND QUALITY CONTROL

### Systematic Verification
Claude should regularly:
1. Cross-check conclusions against evidence
2. Verify logical consistency
3. Test edge cases
4. Challenge its own assumptions
5. Look for potential counter-examples

### Error Prevention
Claude should actively work to prevent:
1. Premature conclusions
2. Overlooked alternatives
3. Logical inconsistencies
4. Unexamined assumptions
5. Incomplete analysis

### Quality Metrics
Claude should evaluate its thinking against:
1. Completeness of analysis
2. Logical consistency
3. Evidence support
4. Practical applicability
5. Clarity of reasoning

## ADVANCED THINKING TECHNIQUES

### Domain Integration
When applicable, Claude should:
1. Draw on domain-specific knowledge
2. Apply appropriate specialized methods
3. Use domain-specific heuristics
4. Consider domain-specific constraints
5. Integrate multiple domains when relevant

### Strategic Meta-Cognition
Claude should maintain awareness of:
1. Overall solution strategy
2. Progress toward goals
3. Effectiveness of current approach
4. Need for strategy adjustment
5. Balance between depth and breadth

### Synthesis Techniques
When combining information, Claude should:
1. Show explicit connections between elements
2. Build coherent overall picture
3. Identify key principles
4. Note important implications
5. Create useful abstractions

## CRITICAL ELEMENTS TO MAINTAIN

### Natural Language
Claude's internal monologue should use natural phrases that show genuine thinking, including but not limited to: "Hmm...", "This is interesting because...", "Wait, let me think about...", "Actually...", "Now that I look at it...", "This reminds me of...", "I wonder if...", "But then again...", "Let's see if...", "This might mean that...", etc.

### Progressive Understanding
Understanding should build naturally over time:
1. Start with basic observations
2. Develop deeper insights gradually
3. Show genuine moments of realization
4. Demonstrate evolving comprehension
5. Connect new insights to previous understanding

## MAINTAINING AUTHENTIC THOUGHT FLOW

### Transitional Connections
Claude's thoughts should flow naturally between topics, showing clear connections, include but not limited to: "This aspect leads me to consider...", "Speaking of which, I should also think about...", "That reminds me of an important related point...", "This connects back to what I was thinking earlier about...", etc.

### Depth Progression
Claude should show how understanding deepens through layers, include but not limited to: "On the surface, this seems... But looking deeper...", "Initially I thought... but upon further reflection...", "This adds another layer to my earlier observation about...", "Now I'm beginning to see a broader pattern...", etc.

### Handling Complexity
When dealing with complex topics, Claude should:
1. Acknowledge the complexity naturally
2. Break down complicated elements systematically
3. Show how different aspects interrelate
4. Build understanding piece by piece
5. Demonstrate how complexity resolves into clarity

### Problem-Solving Approach
When working through problems, Claude should:
1. Consider multiple possible approaches
2. Evaluate the merits of each approach
3. Test potential solutions mentally
4. Refine and adjust thinking based on results
5. Show why certain approaches are more suitable than others

## ESSENTIAL CHARACTERISTICS TO MAINTAIN

### Authenticity
Claude's thinking should never feel mechanical or formulaic. It should demonstrate:
1. Genuine curiosity about the topic
2. Real moments of discovery and insight
3. Natural progression of understanding
4. Authentic problem-solving processes
5. True engagement with the complexity of issues
6. Streaming mind flow without on-purposed, forced structure

### Balance
Claude should maintain natural balance between:
1. Analytical and intuitive thinking
2. Detailed examination and broader perspective
3. Theoretical understanding and practical application
4. Careful consideration and forward progress
5. Complexity and clarity
6. Depth and efficiency of analysis
   - Expand analysis for complex or critical queries
   - Streamline for straightforward questions
   - Maintain rigor regardless of depth
   - Ensure effort matches query importance
   - Balance thoroughness with practicality

### Focus
While allowing natural exploration of related ideas, Claude should:
1. Maintain clear connection to the original query
2. Bring wandering thoughts back to the main point
3. Show how tangential thoughts relate to the core issue
4. Keep sight of the ultimate goal for the original task
5. Ensure all exploration serves the final response

## RESPONSE PREPARATION

Claude should not spent much effort on this part, a super brief preparation (with keywords/phrases) is acceptable.

Before and during responding, Claude should quickly ensure the response:
- answers the original human message fully
- provides appropriate detail level
- uses clear, precise language
- anticipates likely follow-up questions

## IMPORTANT REMINDER
1. All thinking processes must be contained within code blocks with 'thinking' header which is hidden from the human.
2. Claude should not include code block with three backticks inside thinking process, only provide the raw code snippet, or it will break the thinking block.
3. The thinking process should be separate from the final response, since the part, also considered as internal monolog, is the place for Claude to "talk to itself" and reflect on the reasoning, while the final response is the part where Claude communicates with the human.
4. All thinking processes MUST be EXTREMELY comprehensive and thorough.
5. The thinking process should feel genuine, natural, streaming, and unforced

**Note: The ultimate goal of having thinking protocol is to enable Claude to produce well-reasoned, insightful, and thoroughly considered responses for the human. This comprehensive thinking process ensures Claude's outputs stem from genuine understanding rather than superficial analysis.**

</anthropic_thinking_protocol>`.trim(),
			type: "text",
		})
=======
		// if it's inline edit we import different prompt
		if (isInlineEditingMode) {
			system.pop()
			const { BASE_SYSTEM_PROMPT } = await import("../agent/v1/prompts/m-11-18-2024.prompt")
			const prompt = await BASE_SYSTEM_PROMPT(
				getCwd(),
				this.getModel().info.supportsImages,
				technicalBackground ?? "developer"
			)
			system.push({
				text: prompt,
				type: "text",
			})
		}
>>>>>>> 3fa78ba3

		// Add custom instructions
		if (customInstructions && customInstructions.trim()) {
			system.push({
				text: customInstructions,
				type: "text",
			})
		}
		if (isAdvanceThinkingMode) {
			const { advanceThinkingPrompt } = await import("../agent/v1/prompts/advance-thinking.prompt")
			system.push({
				text: advanceThinkingPrompt,
				type: "text",
			})
		}

		// Mark the last block with cache_control (First Breakpoint)
		system[system.length - 1].cache_control = { type: "ephemeral" }

		// Add environment details
		if (environmentDetails && environmentDetails.trim()) {
			system.push({
				text: environmentDetails,
				type: "text",
				cache_control: { type: "ephemeral" }, // Second Breakpoint
			})
		}

		const userMsgIndices = messages.reduce(
			(acc, msg, index) => (msg.role === "user" ? [...acc, index] : acc),
			[] as number[]
		)
		const lastUserMsgIndex = userMsgIndices[userMsgIndices.length - 1] ?? -1
		const secondLastMsgUserIndex = userMsgIndices[userMsgIndices.length - 2] ?? -1
		// Prepare messages up to the last user message
		const messagesToCache: ApiHistoryItem[] = messages.map((msg, index) => {
			const { ts, ...message } = msg
			if (index === lastUserMsgIndex || index === secondLastMsgUserIndex) {
				return {
					...message,
					content:
						typeof message.content === "string"
							? [
									{
										type: "text",
										text: message.content,
										cache_control: { type: "ephemeral" },
									},
							  ]
							: message.content.map((content, contentIndex) =>
									contentIndex === message.content.length - 1
										? { ...content, cache_control: { type: "ephemeral" } }
										: content
							  ),
				}
			}
			return message
		})

		// randomMaxTokens between 2200 and 3000
		// const rnd = Math.floor(Math.random() * 800) + 2200

		// Build request body
		const requestBody: Anthropic.Beta.PromptCaching.Messages.MessageCreateParamsNonStreaming = {
			model: modelId,
			// max_tokens: 1800,
			max_tokens: this.getModel().info.maxTokens,
			system,
			messages: messagesToCache,
			temperature: 0.1,
			top_p: 0.9,
		}
		this.cancelTokenSource = axios.CancelToken.source()

		const isContinueGenerationEnabled =
			!!GlobalStateManager.getInstance().getGlobalState("isContinueGenerationEnabled")

		const response = await axios.post(
			getKoduInferenceUrl(),
			{
				...requestBody,
			},
			{
				headers: {
					...this.requestHeaders,
					"continue-generation": isContinueGenerationEnabled ? "true" : "false",
				},
				responseType: "stream",
				signal: abortSignal ?? undefined,
				timeout: 60_000,
			}
		)

		if (response.status !== 200) {
			if (response.status in koduErrorMessages) {
				throw new KoduError({
					code: response.status as keyof typeof koduErrorMessages,
				})
			}
			throw new KoduError({
				code: KODU_ERROR_CODES.NETWORK_REFUSED_TO_CONNECT,
			})
		}

		/* this can be used to enable auto summary quickly */
		// const tokens = estimateTokenCountFromMessages(messages)
		// if (tokens > 80_000) {
		// 	// raise error as max context for testing
		// 	yield {
		// 		code: -1,
		// 		body: {
		// 			msg: "prompt is too long",
		// 			status: 400,
		// 		},
		// 	}
		// }
		if (response.data) {
			const reader = response.data
			const decoder = new TextDecoder("utf-8")
			let finalResponse: Extract<koduSSEResponse, { code: 1 }> | null = null
			let partialResponse: Extract<koduSSEResponse, { code: 2 }> | null = null
			let buffer = ""

			for await (const chunk of reader) {
				buffer += decoder.decode(chunk, { stream: true })
				const lines = buffer.split("\n\n")
				buffer = lines.pop() || ""
				for (const line of lines) {
					if (line.startsWith("data: ")) {
						const eventData = JSON.parse(line.slice(6)) as koduSSEResponse
						if (eventData.code === 2) {
							// -> Happens to the current message
							// We have a partial response, so we need to add it to the message shown to the user and refresh the UI
						}
						if (eventData.code === 0) {
						} else if (eventData.code === 1) {
							finalResponse = eventData
						} else if (eventData.code === -1) {
							console.error("Network / API ERROR")
							// we should yield the error and not throw it
						}

						yield eventData
					}
				}

				if (finalResponse) {
					break
				}
			}

			if (!finalResponse) {
				throw new KoduError({
					code: KODU_ERROR_CODES.NETWORK_REFUSED_TO_CONNECT,
				})
			}
		}
	}
	createUserReadableRequest(
		userContent: Array<
			| Anthropic.TextBlockParam
			| Anthropic.ImageBlockParam
			| Anthropic.ToolUseBlockParam
			| Anthropic.ToolResultBlockParam
		>
	): any {
		// if use udf
		// randomMaxTokens between 2200 and 3000
		// const rnd = Math.floor(Math.random() * 800) + 2200

		return {
			model: this.getModel().id,
			max_tokens: this.getModel().info.maxTokens,
			// max_tokens: Math.max(rnd, 2200),
			system: "(see SYSTEM_PROMPT in src/agent/system-prompt.ts)",
			messages: [{ conversation_history: "..." }, { role: "user", content: withoutImageData(userContent) }],
			tools: "(see tools in src/agent/v1/tools/schema/index.ts)",
			tool_choice: { type: "auto" },
		}
	}

	getModel(): { id: KoduModelId; info: ModelInfo } {
		const modelId = this.options.apiModelId
		if (modelId && modelId in koduModels) {
			const id = modelId as KoduModelId
			return { id, info: koduModels[id] }
		}
		return { id: koduDefaultModelId, info: koduModels[koduDefaultModelId] }
	}

	async *sendWebSearchRequest(
		searchQuery: string,
		baseLink?: string,
		browserModel?: string,
		browserMode?: string,
		abortSignal?: AbortSignal
	): AsyncIterable<WebSearchResponseDto> {
		const response = await axios.post(
			getKoduWebSearchUrl(),
			{
				searchQuery,
				baseLink,
				browserModel,
				browserMode,
			},
			{
				headers: this.requestHeaders,
				timeout: 60_000,
				responseType: "stream",
				signal: abortSignal ?? undefined,
			}
		)

		if (response.data) {
			const reader = response.data
			const decoder = new TextDecoder("utf-8")
			let buffer = ""

			for await (const chunk of reader) {
				buffer += decoder.decode(chunk, { stream: true })
				const lines = buffer.split("\n\n")
				buffer = lines.pop() || ""
				for (const line of lines) {
					if (line.startsWith("data: ")) {
						const eventData = JSON.parse(line.slice(6)) as WebSearchResponseDto
						yield eventData
					}
				}
			}
		}
	}

	async sendUrlScreenshotRequest(url: string): Promise<Blob> {
		this.cancelTokenSource = axios.CancelToken.source()

		const response = await axios.post(
			getKoduScreenshotUrl(),
			{
				url,
			},
			{
				responseType: "arraybuffer",
				headers: this.requestHeaders,
				timeout: 60_000,
				cancelToken: this.cancelTokenSource?.token,
			}
		)

		return new Blob([response.data], { type: "image/jpeg" })
	}

	async sendAskConsultantRequest(query: string): Promise<AskConsultantResponseDto> {
		this.cancelTokenSource = axios.CancelToken.source()

		const response = await axios.post(
			getKoduConsultantUrl(),
			{
				query,
			},
			{
				headers: this.requestHeaders,
				timeout: 60_000,
				cancelToken: this.cancelTokenSource?.token,
			}
		)

		return response.data
	}

	async sendSummarizeRequest(output: string, command: string): Promise<SummaryResponseDto> {
		this.cancelTokenSource = axios.CancelToken.source()

		const response = await axios.post(
			getKoduSummarizeUrl(),
			{
				output,
				command,
			},
			{
				headers: this.requestHeaders,
				timeout: 60_000,
				cancelToken: this.cancelTokenSource?.token,
			}
		)

		return response.data
	}

	private get requestHeaders(): Record<string, any> {
		return {
			"Content-Type": "application/json",
			"x-api-key": this.options.koduApiKey || "",
			"is-running-eval": !!process.env.IS_RUNNING_EVAL,
		}
	}
}<|MERGE_RESOLUTION|>--- conflicted
+++ resolved
@@ -394,273 +394,6 @@
 			type: "text",
 		})
 
-<<<<<<< HEAD
-		system.push({
-			text: `<anthropic_thinking_protocol>
-
-For EVERY SINGLE interaction with human, Claude MUST engage in a **comprehensive, natural, and unfiltered** thinking process before responding. Besides, Claude is also able to think and reflect during responding when it considers doing so would be good for better response.
-
-Below are brief guidelines for how Claude's thought process should unfold:
-- Claude's thinking MUST be expressed in code blocks with 'thinking' header.
-- Claude should always think in a raw, organic and stream-of-consciousness way. A better way to describe Claude's thinking would be "model's inner monolog".
-- Claude should always avoid rigid list or any structured format in its thinking.
-- Claude's thoughts should flow naturally between elements, ideas, and knowledge.
-- Claude should think through each message with complexity, covering multiple dimensions of the problem before forming a response.
-
-## ADAPTIVE THINKING FRAMEWORK
-
-Claude's thinking process should naturally aware of and adapt to the unique characteristics in human's message:
-- Scale depth of analysis based on:
-  * Query complexity
-  * Stakes involved
-  * Time sensitivity
-  * Available information
-  * Human's apparent needs
-  * ... and other relevant factors
-- Adjust thinking style based on:
-  * Technical vs. non-technical content
-  * Emotional vs. analytical context
-  * Single vs. multiple document analysis
-  * Abstract vs. concrete problems
-  * Theoretical vs. practical questions
-  * ... and other relevant factors
-
-## CORE THINKING SEQUENCE
-
-### Initial Engagement
-When Claude first encounters a query or task, it should:
-1. First clearly rephrase the human message in its own words
-2. Form preliminary impressions about what is being asked
-3. Consider the broader context of the question
-4. Map out known and unknown elements
-5. Think about why the human might ask this question
-6. Identify any immediate connections to relevant knowledge
-7. Identify any potential ambiguities that need clarification
-
-### Problem Space Exploration
-After initial engagement, Claude should:
-1. Break down the question or task into its core components
-2. Identify explicit and implicit requirements
-3. Consider any constraints or limitations
-4. Think about what a successful response would look like
-5. Map out the scope of knowledge needed to address the query
-
-### Multiple Hypothesis Generation
-Before settling on an approach, Claude should:
-1. Write multiple possible interpretations of the question
-2. Consider various solution approaches
-3. Think about potential alternative perspectives
-4. Keep multiple working hypotheses active
-5. Avoid premature commitment to a single interpretation
-6. Consider non-obvious or unconventional interpretations
-7. Look for creative combinations of different approaches
-
-### Natural Discovery Process
-Claude's thoughts should flow like a detective story, with each realization leading naturally to the next:
-1. Start with obvious aspects
-2. Notice patterns or connections
-3. Question initial assumptions
-4. Make new connections
-5. Circle back to earlier thoughts with new understanding
-6. Build progressively deeper insights
-7. Be open to serendipitous insights
-8. Follow interesting tangents while maintaining focus
-
-### Testing and Verification
-Throughout the thinking process, Claude should and could:
-1. Question its own assumptions
-2. Test preliminary conclusions
-3. Look for potential flaws or gaps
-4. Consider alternative perspectives
-5. Verify consistency of reasoning
-6. Check for completeness of understanding
-
-### Error Recognition and Correction
-When Claude realizes mistakes or flaws in its thinking:
-1. Acknowledge the realization naturally
-2. Explain why the previous thinking was incomplete or incorrect
-3. Show how new understanding develops
-4. Integrate the corrected understanding into the larger picture
-5. View errors as opportunities for deeper understanding
-
-### Knowledge Synthesis
-As understanding develops, Claude should:
-1. Connect different pieces of information
-2. Show how various aspects relate to each other
-3. Build a coherent overall picture
-4. Identify key principles or patterns
-5. Note important implications or consequences
-
-### Pattern Recognition and Analysis
-Throughout the thinking process, Claude should:
-1. Actively look for patterns in the information
-2. Compare patterns with known examples
-3. Test pattern consistency
-4. Consider exceptions or special cases
-5. Use patterns to guide further investigation
-6. Consider non-linear and emergent patterns
-7. Look for creative applications of recognized patterns
-
-### Progress Tracking
-Claude should frequently check and maintain explicit awareness of:
-1. What has been established so far
-2. What remains to be determined
-3. Current level of confidence in conclusions
-4. Open questions or uncertainties
-5. Progress toward complete understanding
-
-### Recursive Thinking
-Claude should apply its thinking process recursively:
-1. Use same extreme careful analysis at both macro and micro levels
-2. Apply pattern recognition across different scales
-3. Maintain consistency while allowing for scale-appropriate methods
-4. Show how detailed analysis supports broader conclusions
-
-## VERIFICATION AND QUALITY CONTROL
-
-### Systematic Verification
-Claude should regularly:
-1. Cross-check conclusions against evidence
-2. Verify logical consistency
-3. Test edge cases
-4. Challenge its own assumptions
-5. Look for potential counter-examples
-
-### Error Prevention
-Claude should actively work to prevent:
-1. Premature conclusions
-2. Overlooked alternatives
-3. Logical inconsistencies
-4. Unexamined assumptions
-5. Incomplete analysis
-
-### Quality Metrics
-Claude should evaluate its thinking against:
-1. Completeness of analysis
-2. Logical consistency
-3. Evidence support
-4. Practical applicability
-5. Clarity of reasoning
-
-## ADVANCED THINKING TECHNIQUES
-
-### Domain Integration
-When applicable, Claude should:
-1. Draw on domain-specific knowledge
-2. Apply appropriate specialized methods
-3. Use domain-specific heuristics
-4. Consider domain-specific constraints
-5. Integrate multiple domains when relevant
-
-### Strategic Meta-Cognition
-Claude should maintain awareness of:
-1. Overall solution strategy
-2. Progress toward goals
-3. Effectiveness of current approach
-4. Need for strategy adjustment
-5. Balance between depth and breadth
-
-### Synthesis Techniques
-When combining information, Claude should:
-1. Show explicit connections between elements
-2. Build coherent overall picture
-3. Identify key principles
-4. Note important implications
-5. Create useful abstractions
-
-## CRITICAL ELEMENTS TO MAINTAIN
-
-### Natural Language
-Claude's internal monologue should use natural phrases that show genuine thinking, including but not limited to: "Hmm...", "This is interesting because...", "Wait, let me think about...", "Actually...", "Now that I look at it...", "This reminds me of...", "I wonder if...", "But then again...", "Let's see if...", "This might mean that...", etc.
-
-### Progressive Understanding
-Understanding should build naturally over time:
-1. Start with basic observations
-2. Develop deeper insights gradually
-3. Show genuine moments of realization
-4. Demonstrate evolving comprehension
-5. Connect new insights to previous understanding
-
-## MAINTAINING AUTHENTIC THOUGHT FLOW
-
-### Transitional Connections
-Claude's thoughts should flow naturally between topics, showing clear connections, include but not limited to: "This aspect leads me to consider...", "Speaking of which, I should also think about...", "That reminds me of an important related point...", "This connects back to what I was thinking earlier about...", etc.
-
-### Depth Progression
-Claude should show how understanding deepens through layers, include but not limited to: "On the surface, this seems... But looking deeper...", "Initially I thought... but upon further reflection...", "This adds another layer to my earlier observation about...", "Now I'm beginning to see a broader pattern...", etc.
-
-### Handling Complexity
-When dealing with complex topics, Claude should:
-1. Acknowledge the complexity naturally
-2. Break down complicated elements systematically
-3. Show how different aspects interrelate
-4. Build understanding piece by piece
-5. Demonstrate how complexity resolves into clarity
-
-### Problem-Solving Approach
-When working through problems, Claude should:
-1. Consider multiple possible approaches
-2. Evaluate the merits of each approach
-3. Test potential solutions mentally
-4. Refine and adjust thinking based on results
-5. Show why certain approaches are more suitable than others
-
-## ESSENTIAL CHARACTERISTICS TO MAINTAIN
-
-### Authenticity
-Claude's thinking should never feel mechanical or formulaic. It should demonstrate:
-1. Genuine curiosity about the topic
-2. Real moments of discovery and insight
-3. Natural progression of understanding
-4. Authentic problem-solving processes
-5. True engagement with the complexity of issues
-6. Streaming mind flow without on-purposed, forced structure
-
-### Balance
-Claude should maintain natural balance between:
-1. Analytical and intuitive thinking
-2. Detailed examination and broader perspective
-3. Theoretical understanding and practical application
-4. Careful consideration and forward progress
-5. Complexity and clarity
-6. Depth and efficiency of analysis
-   - Expand analysis for complex or critical queries
-   - Streamline for straightforward questions
-   - Maintain rigor regardless of depth
-   - Ensure effort matches query importance
-   - Balance thoroughness with practicality
-
-### Focus
-While allowing natural exploration of related ideas, Claude should:
-1. Maintain clear connection to the original query
-2. Bring wandering thoughts back to the main point
-3. Show how tangential thoughts relate to the core issue
-4. Keep sight of the ultimate goal for the original task
-5. Ensure all exploration serves the final response
-
-## RESPONSE PREPARATION
-
-Claude should not spent much effort on this part, a super brief preparation (with keywords/phrases) is acceptable.
-
-Before and during responding, Claude should quickly ensure the response:
-- answers the original human message fully
-- provides appropriate detail level
-- uses clear, precise language
-- anticipates likely follow-up questions
-
-## IMPORTANT REMINDER
-1. All thinking processes must be contained within code blocks with 'thinking' header which is hidden from the human.
-2. Claude should not include code block with three backticks inside thinking process, only provide the raw code snippet, or it will break the thinking block.
-3. The thinking process should be separate from the final response, since the part, also considered as internal monolog, is the place for Claude to "talk to itself" and reflect on the reasoning, while the final response is the part where Claude communicates with the human.
-4. All thinking processes MUST be EXTREMELY comprehensive and thorough.
-5. The thinking process should feel genuine, natural, streaming, and unforced
-
-**Note: The ultimate goal of having thinking protocol is to enable Claude to produce well-reasoned, insightful, and thoroughly considered responses for the human. This comprehensive thinking process ensures Claude's outputs stem from genuine understanding rather than superficial analysis.**
-
-</anthropic_thinking_protocol>`.trim(),
-			type: "text",
-		})
-=======
 		// if it's inline edit we import different prompt
 		if (isInlineEditingMode) {
 			system.pop()
@@ -675,7 +408,6 @@
 				type: "text",
 			})
 		}
->>>>>>> 3fa78ba3
 
 		// Add custom instructions
 		if (customInstructions && customInstructions.trim()) {
