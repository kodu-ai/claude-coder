--- conflicted
+++ resolved
@@ -113,13 +113,10 @@
 			alwaysAllowReadOnly: state.alwaysAllowReadOnly,
 			alwaysAllowWriteOnly: state.alwaysAllowWriteOnly,
 			experimentalTerminal: state.experimentalTerminal,
-<<<<<<< HEAD
 			creativeMode: state.creativeMode,
 			summarizationThreshold: state.summarizationThreshold,
-=======
 			skipWriteAnimation: state.skipWriteAnimation,
 			autoCloseTerminal: state.autoCloseTerminal,
->>>>>>> f9d536db
 			historyItem,
 		})
 	}
