--- conflicted
+++ resolved
@@ -7,15 +7,12 @@
 import { AmplitudeWebviewManager } from "../../../utils/amplitude/manager"
 import { ClaudeDevProvider } from "../ClaudeCoderProvider"
 import { quickStart } from "./quick-start"
-<<<<<<< HEAD
-=======
 import { readdir } from "fs/promises"
 import path from "path"
 import { AmplitudeWebviewManager } from "../../../utils/amplitude/manager"
 import { ReadTaskHistoryTool } from "../../../agent/v1/tools"
 import { KoduDevState } from "../../../agent/v1/types"
 import { GitHandler } from "../../../agent/v1/handlers"
->>>>>>> 3b448838
 
 interface FileTreeItem {
 	id: string
