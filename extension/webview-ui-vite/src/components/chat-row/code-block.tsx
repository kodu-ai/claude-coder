--- conflicted
+++ resolved
@@ -13,16 +13,7 @@
 
 	return (
 		<SyntaxHighlighter
-<<<<<<< HEAD
-			// language={codeLanguage ?? match?.[1]}
-			// style={syntaxHighlighter}
-			// PreTag="div"
-			// CodeTag="code"
-			// // Tailwind classes for spacing, background, rounding
-			className="my-4 mx-4 overflow-auto w-[calc(100%-2rem)] p-4 font-mono text-base rounded-lg"
-=======
 			className="my-4 overflow-auto w-full p-4 font-mono text-sm"
->>>>>>> c7fee86e
 			wrapLines={false}
 			language={language || "text"} // Fallback to "text" if undefined
 			style={syntaxHighlighter} // Fallback to vscDarkPlus
