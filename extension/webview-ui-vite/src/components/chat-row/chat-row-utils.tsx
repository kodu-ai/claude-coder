import { AlertCircle, LogIn, CreditCard, CircleX, X, ChevronDown, ChevronRight, Settings, Gift } from "lucide-react"
import { loginKodu } from "@/utils/kodu-links"
import { useExtensionState } from "@/context/extension-state-context"

function formatElapsedTime(ms: number): string {
	const seconds = Math.floor(ms / 1000)
	const minutes = Math.floor(seconds / 60)
	const remainingSeconds = seconds % 60

	if (minutes > 0) {
		return `${minutes}m ${remainingSeconds}s`
	}
	return `${seconds}s`
}
import { useCollapseState } from "@/hooks/use-collapse-state"
import { vscode } from "@/utils/vscode"
import { getKoduAddCreditsUrl, getKoduOfferUrl } from "extension/shared/kodu"
import { TextWithAttachments } from "@/utils/extract-attachments"
import { SyntaxHighlighterStyle } from "@/utils/get-syntax-highlighter-style-from-theme"
import { VSCodeButton } from "@vscode/webview-ui-toolkit/react"
import React from "react"
import { V1ClaudeMessage, ClaudeSayTool } from "extension/shared/messages/extension-message"
import CodeBlock from "../code-block/code-block"
import Thumbnails from "../thumbnails/thumbnails"
import IconAndTitle from "./icon-and-title"
import MarkdownRenderer from "./markdown-renderer"
import { ThinkingSummaryRow, ExecutionPlanRow } from "./thinking-summary-row"
import { Tooltip, TooltipContent, TooltipTrigger } from "../ui/tooltip"
import { Button } from "../ui/button"
import { AnimatePresence, m, motion } from "framer-motion"
import { Badge } from "../ui/badge"

import { CheckCircle, XCircle, Loader2 } from "lucide-react"
import { cn } from "@/lib/utils"
import { useSwitchToProviderManager } from "../settings-view/preferences/atoms"
import { ReasoningRow } from "./reasoning-row"
import DiagnosticRow from "./diagnostic-row"

function StatusIcon({ message }: { message: V1ClaudeMessage }) {
	if (message.isError || message.isAborted) return <XCircle className="shrink-0 h-4 w-4 text-destructive" />
	if (message.isFetching) return <Loader2 className="shrink-0 h-4 w-4 animate-spin text-info" />
	if (message.retryCount) return <AlertCircle className="shrink-0 h-4 w-4 text-warning" />
	if (message.isDone) return <CheckCircle className="shrink-0 h-4 w-4 text-success" />
	return null
}

export const APIRequestMessage: React.FC<{ message: V1ClaudeMessage }> = React.memo(({ message }) => {
	const { toggleCollapse, isCollapsed } = useCollapseState()
	const collapsed = isCollapsed(message.ts)
	const { cost } = message?.apiMetrics || {}
	const apiRequestFailedMessage = message.errorText || message.isError ? "Request Failed" : false
	const [icon, title] = IconAndTitle({
		type: "api_req_started",
		cost: message.apiMetrics?.cost,
		isCommandExecuting: !!message.isExecutingCommand,
		apiRequestFailedMessage,
		isCompleted: message.isDone,
	})
	if (message?.agentName) {
		// @ts-expect-error - agentName is literal string
		message.agentName = message.agentName
			.split("_")
			.map((word) => word.charAt(0).toUpperCase() + word.slice(1))
			.join(" ")
	}

	// Combine agent and model into one concise badge
	const agentModelText = [message?.agentName, message?.modelId].filter(Boolean).join(" @ ")

	return (
		<>
			<div
				className={cn(
					"flex items-center w-full text-base gap-2 overflow-hidden group",
					"px-4 py-2 bg-card text-card-foreground rounded-lg mx-4",
					"hover:bg-card/80 transition-colors"
				)}
				style={{ maxWidth: "100%" }}>
				{/* Status Icon at the start */}
				<StatusIcon message={message} />

				{/* Title next to status */}
				<span className="font-medium shrink-0">{title}</span>

				{/* Agent/Model badge if present */}
				{agentModelText && (
					<Tooltip>
						<TooltipContent className="bg-secondary text-secondary-foreground">
							<div className="space-y-2">
								<h4 className="font-medium text-md ">Model Info</h4>
								<div className="flex justify-between">
									<span className="text-secondary-foreground/80">Agent</span>
									<span className="text-secondary-foreground">
										{message.agentName ?? "Kodu Main"}
									</span>
								</div>
								<div className="flex justify-between">
									<span className="text-secondary-foreground/80 shrink-0 mr-2">Model</span>
									<span className="text-secondary-foreground truncate">{message.modelId}</span>
								</div>
								<div className="border-t border-border/40 my-2 pt-2">
									<h4 className="font-medium text-md mb-2">Timing</h4>
									<div className="flex justify-between">
										<span className="text-secondary-foreground/80">Started</span>
										<span className="text-secondary-foreground">
											{new Date(message.ts).toLocaleTimeString()}
										</span>
									</div>
									{message.completedAt && (
										<>
											<div className="flex justify-between">
												<span className="text-secondary-foreground/80">Completed</span>
												<span className="text-secondary-foreground">
													{new Date(message.completedAt).toLocaleTimeString()}
												</span>
											</div>
											<div className="flex justify-between font-medium">
												<span className="text-secondary-foreground/80">Duration</span>
												<span className="text-secondary-foreground">
													{formatElapsedTime(message.completedAt - message.ts)}
												</span>
											</div>
										</>
									)}
								</div>
								<div className="border-t border-border/40 pt-2">
									<h4 className="font-medium text-md mb-2">Price Breakdown</h4>
								</div>
								{Object.entries(message?.apiMetrics ?? {})
									.reverse()
									.map(([key, value], index) => (
										<div
											key={key}
											className={`flex justify-between ${
												index === Object.entries(message.apiMetrics!).length - 1
													? "pt-2 border-t border-foreground/80 font-medium"
													: ""
											}`}>
											<span className="text-secondary-foreground/80">{key}</span>
											<span className="text-secondary-foreground">{value?.toFixed(2)}</span>
										</div>
									))}
							</div>
						</TooltipContent>
						<div className="flex w-full overflow-hidden ml-auto justify-end">
							<TooltipTrigger
								className="text-sm truncate flex" // w-32 or some fixed width class
							>
								<Badge variant="secondary" className="text-sm truncate flex">
									<span className="truncate">{agentModelText}</span>
									{/* {agentModelText} */}
								</Badge>
							</TooltipTrigger>
						</div>
					</Tooltip>
				)}

				<div className="flex-1" />

				{/* Collapse button */}
				<Button variant="ghost" size="icon" className={cn("size-5")} onClick={() => toggleCollapse(message.ts)}>
					<ChevronDown
						style={{
							transform: collapsed ? "rotate(90deg)" : "rotate(0deg)",
						}}
						className={cn("size-4 transform transition-transform duration-200 ease-in-out")}
					/>
				</Button>
			</div>
			{message.diagnostics && (
				<div className="my-2">
					<DiagnosticRow
						state={message.diagnostics?.state === "pending" ? "loading" : "loaded"}
						diagnostics={message.diagnostics?.results}
					/>
				</div>
			)}
			{message.reasoning && <ReasoningRow message={message} />}
			{message.isError && <span className="text-destructive p-2 flex">{message.errorText}</span>}
		</>
	)
})
<<<<<<< HEAD
export const TextMessage: React.FC<{ message: V1ClaudeMessage }> = React.memo(({ message }) => (
	<div className="flex text-wrap flex-wrap gap-2 mx-4">
		<MarkdownRenderer markdown={message.text || ""} />
	</div>
))
=======
/**
 * Extract content from tags in the message text, handling streaming content
 * that may not have a closing tag yet
 *
 * This improved version handles both streaming and completed cases to ensure
 * content is always extracted properly for display, even when a task is reopened.
 */
const extractTagContent = (
	text: string,
	tagName: string
): { content: string; remaining: string; hasOpenTag: boolean } => {
	const openTag = `<${tagName}>`
	const closeTag = `</${tagName}>`

	let remaining = text
	let content = ""
	let hasOpenTag = false

	const startIndex = remaining.indexOf(openTag)
	if (startIndex !== -1) {
		hasOpenTag = true
		const endIndex = remaining.indexOf(closeTag, startIndex)

		if (endIndex !== -1 && endIndex > startIndex) {
			// Complete tag with opening and closing
			content = remaining.substring(startIndex + openTag.length, endIndex).trim()
			remaining =
				remaining.substring(0, startIndex).trim() + remaining.substring(endIndex + closeTag.length).trim()
		} else {
			// Only opening tag found (streaming case)
			content = remaining.substring(startIndex + openTag.length).trim()
			remaining = remaining.substring(0, startIndex).trim()
		}
	}

	return { content, remaining, hasOpenTag }
}

export const TextMessage: React.FC<{ message: V1ClaudeMessage }> = React.memo(({ message }) => {
	const { isCollapsed } = useCollapseState()
	const isParentCollapsed = isCollapsed(message.ts)
	const text = message.text || ""

	// Extract thinking summary
	const {
		content: thinkingSummary,
		remaining: afterThinking,
		hasOpenTag: hasThinkingTag,
	} = extractTagContent(text, "thinking_summary")

	// Extract execution plan from remaining text
	const {
		content: executionPlan,
		remaining: finalRemaining,
		hasOpenTag: hasExecutionTag,
	} = extractTagContent(afterThinking, "execution_plan")

	// For thinking and execution plan, we only check if content was found
	// This ensures content continues to display when reopening a task
	const hasThinkingContent = thinkingSummary.length > 0
	const hasExecutionContent = executionPlan.length > 0

	// Display remaining content only if we have text after extracting special content
	const displayRemaining = finalRemaining && finalRemaining.trim().length > 0

	// Create unique identifiers for each component's collapse state
	// This ensures they can be collapsed independently
	const thinkingTs = message.ts + 1 // Add 1 to make it unique
	const executionTs = message.ts + 2 // Add 2 to make it unique

	return (
		<div className="flex text-wrap flex-wrap w-full flex-col">
			{hasThinkingContent && (
				<ThinkingSummaryRow
					content={thinkingSummary}
					messageTs={thinkingTs}
					forceCollapsed={isParentCollapsed}
				/>
			)}
			{hasExecutionContent && (
				<ExecutionPlanRow content={executionPlan} messageTs={executionTs} forceCollapsed={isParentCollapsed} />
			)}
			{displayRemaining && <MarkdownRenderer markdown={finalRemaining} />}
		</div>
	)
})
>>>>>>> c7fee86e

export const UserFeedbackMessage: React.FC<{ message: V1ClaudeMessage }> = React.memo(({ message }) => {
	return (
		<div style={{ display: "flex", alignItems: "start", gap: "8px" }}>
			<span className="codicon codicon-account" style={{ marginTop: "2px" }} />
			<div style={{ display: "grid", gap: "8px" }}>
				<TextWithAttachments text={message.text} />
				{message.images && message.images.length > 0 && <Thumbnails images={message.images} />}
			</div>
		</div>
	)
})

export const InfoMessage: React.FC<{ message: V1ClaudeMessage }> = React.memo(({ message }) => (
	<div style={{ display: "flex", alignItems: "start", gap: "8px" }} className="text-info">
		<div style={{ display: "grid", gap: "8px" }}>
			<span className="codicon codicon-info" style={{ marginTop: "2px" }} />
			<div>{message.text}</div>
		</div>
	</div>
))

export const UserFeedbackDiffMessage: React.FC<{
	message: V1ClaudeMessage
}> = React.memo(({ message }) => {
	const [isExpanded, setToggle] = React.useState(false)
	const onToggleExpand = () => setToggle(!isExpanded)
	const tool = JSON.parse(message.text || "{}") as ClaudeSayTool
	return (
		<div
			style={{
				backgroundColor: "var(--vscode-editor-inactiveSelectionBackground)",
				borderRadius: "0.75rem",
				padding: "8px",
				whiteSpace: "pre-line",
				wordWrap: "break-word",
			}}>
			<span
				style={{
					display: "block",
					fontStyle: "italic",
					marginBottom: "8px",
					opacity: 0.8,
				}}>
				The user made the following changes:
			</span>
			<CodeBlock
				// @ts-expect-error - diff is not always defined
				diff={tool.diff!}
				// @ts-expect-error - path is not always defined
				path={tool.path!}
				isExpanded={isExpanded}
				onToggleExpand={onToggleExpand}
			/>
		</div>
	)
})

export function CustomProviderSettingRequired({ text }: { text: string }) {
	const switchToProvider = useSwitchToProviderManager()
	return (
		<div className="border border-destructive/50 rounded-lg p-4 max-w-[360px] mx-4 bg-background/5">
			<div className="flex items-center space-x-2 text-destructive">
				<AlertCircle className="h-4 w-4" />
				<h4 className="font-semibold text-base">Provider Configuration Required</h4>
			</div>
			<p className="text-destructive/90 text-sm mt-2">
				Yikes! Looks like you need to configure a custom provider to use this feature.
			</p>
			<button className="w-full mt-3 py-1 px-2 text-sm border border-destructive/50 rounded hover:bg-destructive/10 transition-colors">
				<span
					onClick={() => {
						let providerSettings: {
							providerId?: string
						} = {}
						try {
							providerSettings = JSON.parse(text) as { providerId: string }
						} catch (e) {
							console.error(e)
						}
						// @ts-expect-error - providerId is not always defined
						switchToProvider(providerSettings?.providerId)
					}}
					className="flex items-center justify-center">
					<Settings className="mr-2 h-3 w-3" /> Configure Provider
				</span>
			</button>
		</div>
	)
}

const buttonStyles =
	"w-full py-1 px-2 text-xs border border-destructive/50 rounded hover:bg-destructive/10 transition-colors"
export function ErrorMsgComponent({ type }: { type: "unauthorized" | "payment_required" }) {
	const { uriScheme, extensionName } = useExtensionState()
	return (
		<div className="border border-destructive/50 rounded-lg p-4 max-w-[360px] mx-4 bg-background/5">
			<div className="flex items-center space-x-2 text-destructive">
				<AlertCircle className="h-4 w-4" />
				<h4 className="font-semibold text-base">
					{type === "unauthorized" ? "Unauthorized Access" : "Payment Required"}
				</h4>
			</div>
			<p className="text-destructive/90 text-sm mt-2">
				{type === "unauthorized"
					? "You are not authorized to run this command. Please log in or contact your administrator."
					: "You have run out of credits. Please contact your administrator."}
			</p>
			<div className="flex flex-col gap-2 mt-3">
				{type === "unauthorized" ? (
					<button className={buttonStyles}>
						<span
							onClick={() => loginKodu({ uriScheme: uriScheme!, extensionName: extensionName! })}
							className="flex items-center justify-center">
							<LogIn className="mr-2 h-3 w-3" /> Log In
						</span>
					</button>
				) : (
					<>
						<button className={buttonStyles}>
							<a className="!text-foreground" href={getKoduOfferUrl(uriScheme)}>
								<span
									onClick={() => {
										vscode.postTrackingEvent("OfferwallView")
										vscode.postTrackingEvent("ExtensionCreditAddSelect", "offerwall")
									}}
									className="flex items-center justify-center">
									<Gift className="mr-2 h-3 w-3" /> FREE Credits
								</span>
							</a>
						</button>
						<button className={buttonStyles}>
							<a className="!text-foreground" href={getKoduAddCreditsUrl(uriScheme)}>
								<span
									onClick={() => {
										vscode.postTrackingEvent("ExtensionCreditAddOpen")
										vscode.postTrackingEvent("ExtensionCreditAddSelect", "purchase")
									}}
									className="flex items-center justify-center">
									<CreditCard className="mr-2 h-3 w-3" /> Buy Credits
								</span>
							</a>
						</button>
					</>
				)}
			</div>
		</div>
	)
}<|MERGE_RESOLUTION|>--- conflicted
+++ resolved
@@ -180,13 +180,6 @@
 		</>
 	)
 })
-<<<<<<< HEAD
-export const TextMessage: React.FC<{ message: V1ClaudeMessage }> = React.memo(({ message }) => (
-	<div className="flex text-wrap flex-wrap gap-2 mx-4">
-		<MarkdownRenderer markdown={message.text || ""} />
-	</div>
-))
-=======
 /**
  * Extract content from tags in the message text, handling streaming content
  * that may not have a closing tag yet
@@ -273,7 +266,6 @@
 		</div>
 	)
 })
->>>>>>> c7fee86e
 
 export const UserFeedbackMessage: React.FC<{ message: V1ClaudeMessage }> = React.memo(({ message }) => {
 	return (
