import React from "react"
import ReactMarkdown from "react-markdown"
import remarkGfm from "remark-gfm"
import rehypeRaw from "rehype-raw"
import SyntaxHighlighter from "react-syntax-highlighter"
// You can choose another theme from react-syntax-highlighter/dist/cjs/styles/prism
import { vscDarkPlus } from "react-syntax-highlighter/dist/cjs/styles/prism"
import { useAtomValue } from "jotai"
import { syntaxHighlighterAtom } from "../chat-view/atoms"
import { syntaxHighlighterCustomStyle } from "../code-block/utils"
import { CodeBlock } from "./code-block"

// Example interface, you can customize as needed
type MarkdownRendererProps =
	| {
			markdown: string
			children?: string
	  }
	| {
			markdown?: string
			children: string
	  }

function cleanMarkdown(markdown?: string) {
	if (!markdown) return ""
	const tags = ["kodu_action", "thinking", "observation", "thinking_summary", "execution_plan"]

	for (const tag of tags) {
		const openTag = `<${tag}>`
		const closeTag = `</${tag}>`
		markdown = markdown.replaceAll(openTag, ``)
		markdown = markdown.replaceAll(closeTag, ``)
	}
	return markdown
}

export const MarkdownRenderer: React.FC<MarkdownRendererProps> = ({ markdown, children }) => {
	markdown = cleanMarkdown(markdown ?? children)
	return (
<<<<<<< HEAD
		<div className="w-full px-4 py-2 overflow-hidden">
			<div className="prose prose-base sm:prose-lg lg:prose-xl dark:prose-invert max-w-none w-full space-y-1">
=======
		<div className="mr-auto p-4 py-0 overflow-hidden">
			<div className="prose prose-sm sm:prose-base lg:prose-lg dark:prose-invert max-w-none w-full space-y-1 break-normal whitespace-normal">
>>>>>>> c7fee86e
				<ReactMarkdown
					rehypePlugins={[rehypeRaw]}
					// GFM adds support for tables, strikethrough, and task lists
					remarkPlugins={[remarkGfm]}
					// Allows rendering raw HTML in the markdown content (use with caution)
					components={{
						p: ({ node, ...props }) => <p {...props} className="mb-2" />,
						h1: ({ node, ...props }) => <h1 {...props} className="text-2xl font-bold mb-2" />,
						h2: ({ node, ...props }) => <h2 {...props} className="text-xl font-bold mb-2" />,
						h3: ({ node, ...props }) => <h3 {...props} className="text-lg font-bold mb-2" />,
						h4: ({ node, ...props }) => <h4 {...props} className="text-base font-bold mb-2" />,
						h5: ({ node, ...props }) => <h5 {...props} className="text-sm font-bold mb-2" />,
						span: ({ node, ...props }) => <span {...props} className="text-base" />,
						// Customize code blocks
						code: ({ node, className, children, ...props }) => {
							const match = /language-(\w+)/.exec(className || "")
							console.log("match", match)
							console.log(node)

							if (match) {
								// This is a fenced code block with a language
								return <CodeBlock language={match[1]}>{children}</CodeBlock>
							} else {
								// Inline code block
								return (
									<code className="rounded-md bg-gray-100 dark:bg-gray-800 px-1 py-0.5 font-mono text-sm overflow-auto">
										{children}
									</code>
								)
							}
						},
						// Customize images to be responsive and rounded
						img: ({ node, ...props }) => (
							<img
								{...props}
								className="rounded-lg border border-gray-300 dark:border-gray-700 max-w-full h-auto"
							/>
						),
						// Example customization for blockquotes
						blockquote: ({ node, ...props }) => (
							<blockquote
								{...props}
								className="mt-6 border-l-4 border-gray-300 dark:border-gray-700 pl-4 italic text-gray-600 dark:text-gray-300"
							/>
						),
						// You can override other elements as needed, but `prose` handles most gracefully.
					}}>
					{markdown}
				</ReactMarkdown>
			</div>
		</div>
	)
}

export default MarkdownRenderer<|MERGE_RESOLUTION|>--- conflicted
+++ resolved
@@ -37,13 +37,8 @@
 export const MarkdownRenderer: React.FC<MarkdownRendererProps> = ({ markdown, children }) => {
 	markdown = cleanMarkdown(markdown ?? children)
 	return (
-<<<<<<< HEAD
-		<div className="w-full px-4 py-2 overflow-hidden">
-			<div className="prose prose-base sm:prose-lg lg:prose-xl dark:prose-invert max-w-none w-full space-y-1">
-=======
 		<div className="mr-auto p-4 py-0 overflow-hidden">
 			<div className="prose prose-sm sm:prose-base lg:prose-lg dark:prose-invert max-w-none w-full space-y-1 break-normal whitespace-normal">
->>>>>>> c7fee86e
 				<ReactMarkdown
 					rehypePlugins={[rehypeRaw]}
 					// GFM adds support for tables, strikethrough, and task lists
@@ -69,7 +64,7 @@
 							} else {
 								// Inline code block
 								return (
-									<code className="rounded-md bg-gray-100 dark:bg-gray-800 px-1 py-0.5 font-mono text-sm overflow-auto">
+									<code className="rounded bg-gray-100 dark:bg-gray-800 px-1 py-0.5 font-mono text-sm overflow-auto">
 										{children}
 									</code>
 								)
