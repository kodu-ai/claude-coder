import React, { useCallback, useEffect, useMemo, useState, useTransition } from "react"
import { ChatState, ChatViewProps } from "./chat"
import { useAtom, useSetAtom } from "jotai"
import { attachmentsAtom, chatState, selectedImagesAtom, syntaxHighlighterAtom } from "./atoms"
import { useExtensionState } from "@/context/extension-state-context"
import { useChatMessageHandling } from "@/hooks/use-message-handler"
import { useImageHandling } from "@/hooks/use-image-handler"
import { useMessageRunning } from "@/hooks/use-message-running"
import { useSelectImages } from "@/hooks/use-select-images"
import { combineApiRequests } from "../../../../src/shared/combine-api-requests"
import { combineCommandSequences, COMMAND_STDIN_STRING } from "../../../../src/shared/combine-command-sequences"
import { getApiMetrics } from "../../../../src/shared/get-api-metrics"
import { getSyntaxHighlighterStyleFromTheme } from "@/utils/get-syntax-highlighter-style-from-theme"
import { vscode } from "@/utils/vscode"
import { ChatInput } from "./chat-input"
import ButtonSection from "./button-section"
import ChatScreen from "./chat-screen"
import HistoryPreview from "../history-preview/history-preview"
import ChatMessages from "./chat-messages"
import { vscDarkPlus } from "react-syntax-highlighter/dist/esm/styles/prism"
import { useOutOfCreditDialog } from "../dialogs/out-of-credit-dialog"
import TaskHeader from "../task-header/task-header"
import { Button } from "../ui/button"
import { AlertCircle } from "lucide-react"
import AnnouncementBanner from "../announcement-banner"

const ChatView: React.FC<ChatViewProps> = ({
	isHidden,
	selectedModelSupportsImages,
	selectedModelSupportsPromptCache,
	showHistoryView,
}) => {
	const { openOutOfCreditDialog, shouldOpenOutOfCreditDialog } = useOutOfCreditDialog()
	const [state, setState] = useAtom(chatState)
	const [isMaxContextReached, setIsMaxContextReached] = useState(false)

	const updateState = useCallback(
		(updates: Partial<ChatState>) => {
			setState((prev) => ({ ...prev, ...updates }))
		},
		[setState]
	)

	// Use the useSelectImages hook to handle image selection
	useSelectImages()

	const [attachments, setAttachments] = useAtom(attachmentsAtom)
	const [syntaxHighlighterStyle, setSyntaxHighlighterStyle] = useAtom(syntaxHighlighterAtom)

	const { claudeMessages: messages, themeName: vscodeThemeName, uriScheme, user, currentTask } = useExtensionState()

	const [isPending, startTransition] = useTransition()

	const handleClaudeAskResponse = useCallback(
		(text: string) => {
			// reset the of the buttons
			updateState({
				primaryButtonText: undefined,
				secondaryButtonText: undefined,
				enableButtons: false,
			})
			vscode.postMessage({
				type: "askResponse",
				askResponse: "messageResponse",
				text,
				images: state.selectedImages,
			})
		},
		[state.selectedImages, updateState]
	)

	const updateButtonState = useCallback((updates: Partial<ChatState>) => {
		startTransition(() => {
			setState((prev) => {
				const shouldUpdate =
					prev.enableButtons !== updates.enableButtons ||
					prev.primaryButtonText !== updates.primaryButtonText ||
					prev.secondaryButtonText !== updates.secondaryButtonText ||
					prev.claudeAsk !== updates.claudeAsk ||
					prev.textAreaDisabled !== updates.textAreaDisabled

				if (!shouldUpdate) return prev
				return { ...prev, ...updates }
			})
		})
	}, [])

	const handleButtonStateUpdate = useCallback(
		(updates: Partial<ChatState>) => {
			startTransition(() => {
				if (
					"enableButtons" in updates ||
					"primaryButtonText" in updates ||
					"secondaryButtonText" in updates ||
					"claudeAsk" in updates ||
					"textAreaDisabled" in updates
				) {
					updateButtonState(updates)
				} else {
					setState((prev) => ({ ...prev, ...updates }))
				}
			})
		},
		[updateButtonState]
	)

	const { shouldDisableImages, handlePaste } = useImageHandling(selectedModelSupportsImages, state, updateState)

	const firstTaskMsg = useMemo(() => messages.at(0), [messages])

	const isMessageRunning = useMessageRunning(messages)

	useEffect(() => {
		if (!currentTask?.ts) {
			updateState({
				inputValue: "",
				textAreaDisabled: false,
				selectedImages: [],
				claudeAsk: undefined,
				enableButtons: false,
				primaryButtonText: undefined,
				secondaryButtonText: undefined,
			})
		}
	}, [currentTask?.ts])

	const modifiedMessages = useMemo(() => combineApiRequests(combineCommandSequences(messages.slice(1))), [messages])
	useChatMessageHandling(messages, handleButtonStateUpdate, setAttachments)

	const visibleMessages = useMemo(() => {
		return modifiedMessages.filter((message) => {
			if (message.say === "shell_integration_warning") {
				return true
			}
			if (
				message.ask === "tool" &&
				(message.text === "" || message.text === "{}" || !message.text?.includes('tool":'))
			) {
				return false
			}
			if (
				(message.ask === "completion_result" && message.text === "") ||
				["resume_task", "resume_completed_task"].includes(message.ask!)
			) {
				return false
			}
			if (["api_req_finished", "api_req_retried"].includes(message.say!)) {
				return false
			}
			if (message.say === "api_req_started") return true
			if (message.say === "text" && (message.text ?? "") === "" && (message.images?.length ?? 0) === 0) {
				return false
			}
			return true
		})
	}, [modifiedMessages])

	useEffect(() => {
		const hasMaxContext = visibleMessages.some(
			(msg) => msg.say === "chat_finished" || (msg.ask === "tool" && msg.text?.includes('"tool":"chat_finished"'))
		)
		setIsMaxContextReached(hasMaxContext)
	}, [visibleMessages])

	useEffect(() => {
		setSyntaxHighlighterStyle(vscDarkPlus)
		if (!vscodeThemeName) return
		const theme = getSyntaxHighlighterStyleFromTheme(vscodeThemeName)
		if (theme) {
			setSyntaxHighlighterStyle(theme)
		}
	}, [vscodeThemeName, setSyntaxHighlighterStyle])

	const handleSendMessage = useCallback(
		(input?: string) => {
			if (shouldOpenOutOfCreditDialog) {
				openOutOfCreditDialog()
				return
			}

			let text = state.inputValue?.trim()
			if (!!input && input.length > 1) {
				text = input?.trim()
			}

			if (text || state.selectedImages.length > 0) {
				if (!currentTask) {
					vscode.postMessage({
						type: "newTask",
						text,
						images: state.selectedImages,
						attachements: attachments,
					})
				} else if (state.claudeAsk) {
					handleClaudeAskResponse(text)
				} else {
					vscode.postMessage({
						type: "askResponse",
						askResponse: "messageResponse",
						text,
						images: state.selectedImages,
						attachements: attachments,
					})
				}
				updateState({
					inputValue: "",
					textAreaDisabled: true,
					selectedImages: [],
					claudeAsk: undefined,
					enableButtons: false,
					primaryButtonText: undefined,
					secondaryButtonText: undefined,
				})
				setAttachments([])
			}
		},
		[
			shouldOpenOutOfCreditDialog,
			state.inputValue,
			state.selectedImages,
			state.claudeAsk,
			openOutOfCreditDialog,
			messages.length,
			updateState,
			setAttachments,
			attachments,
			handleClaudeAskResponse,
		]
	)

	const handlePrimaryButtonClick = useCallback(() => {
		switch (state.claudeAsk) {
			case "api_req_failed":
			case "request_limit_reached":
			case "command":
			case "command_output":
			case "tool":
			case "resume_task":
				setTimeout(() => {
					vscode.postMessage({
						type: "askResponse",
						askResponse: "yesButtonTapped",
						text: "Let's resume the task from where we left off",
					})
				}, 100)
				if (state.claudeAsk === "tool") {
					return
				}
				if (shouldOpenOutOfCreditDialog) {
					openOutOfCreditDialog()
					return
				}
				break
			case "completion_result":
			case "resume_completed_task":
				vscode.postMessage({ type: "clearTask" })
				break
		}
		updateState({
			textAreaDisabled: true,
			claudeAsk: undefined,
			primaryButtonText: undefined,
			secondaryButtonText: undefined,
			enableButtons: false,
		})
	}, [state.claudeAsk, shouldOpenOutOfCreditDialog, openOutOfCreditDialog, updateState])

	const handleSecondaryButtonClick = useCallback(() => {
		switch (state.claudeAsk) {
			case "request_limit_reached":
			case "api_req_failed":
				vscode.postMessage({ type: "clearTask" })
				break
			case "command":
			case "tool":
				vscode.postMessage({ type: "askResponse", askResponse: "noButtonTapped" })
				break
		}
		updateState({
			textAreaDisabled: true,
			claudeAsk: undefined,
			primaryButtonText: undefined,
			secondaryButtonText: undefined,
			enableButtons: false,
		})
	}, [state.claudeAsk, updateState])

	return (
		<div
			className={`h-full chat-container ${isHidden ? "hidden" : ""}`}
			style={{
				display: isHidden ? "none" : "flex",
				flexDirection: "column",
				overflow: "hidden",
			}}>
			<div
				className="chat-content relative"
				style={{
					borderTop: "1px solid var(--section-border)",
					flex: "1 1 0%",
					display: "flex",
					flexDirection: "column",
					overflowY: "auto",
				}}>
				<AnnouncementBanner />
<<<<<<< HEAD
				{/* <AnnouncementBanner /> */}
				{task ? (
=======
				{!!currentTask && firstTaskMsg ? (
>>>>>>> f5fa890f
					<>
						<TaskHeader
							key={`header-${firstTaskMsg.ts}`}
							firstMsg={firstTaskMsg}
							tokensIn={currentTask.tokensIn}
							tokensOut={currentTask.tokensOut}
							doesModelSupportPromptCache={selectedModelSupportsPromptCache}
							cacheWrites={currentTask.cacheWrites}
							cacheReads={currentTask.cacheReads}
							totalCost={currentTask.totalCost}
							onClose={() => vscode.postMessage({ type: "clearTask" })}
							isHidden={isHidden}
							koduCredits={user?.credits ?? 0}
							vscodeUriScheme={uriScheme}
						/>
						<ChatMessages
							key={`messages-${firstTaskMsg.ts}`}
							taskId={firstTaskMsg.ts}
							visibleMessages={visibleMessages}
							syntaxHighlighterStyle={syntaxHighlighterStyle}
						/>
					</>
				) : (
					<>
						<ChatScreen
							taskHistory={<HistoryPreview showHistoryView={showHistoryView} />}
							handleClick={handleSendMessage}
						/>
					</>
				)}
			</div>
			{!isMaxContextReached && (
				<div className="mb-0 mt-auto">
					{!!currentTask && (
						<ButtonSection
							primaryButtonText={state.primaryButtonText}
							secondaryButtonText={state.secondaryButtonText}
							enableButtons={state.enableButtons}
							isRequestRunning={isMessageRunning}
							handlePrimaryButtonClick={handlePrimaryButtonClick}
							handleSecondaryButtonClick={handleSecondaryButtonClick}
						/>
					)}

					<ChatInput
						state={state}
						updateState={updateState}
						onSendMessage={handleSendMessage}
						shouldDisableImages={shouldDisableImages}
						handlePaste={handlePaste}
						isRequestRunning={isMessageRunning}
						isInTask={!!currentTask}
						isHidden={isHidden}
					/>
				</div>
			)}
			{isMaxContextReached && (
				<div className="sticky bottom-0 w-full bg-destructive/10 border-t border-destructive/20 p-4 flex flex-col gap-4">
					<div className="flex flex-col gap-1">
						<div className="flex items-center gap-2">
							<AlertCircle className="h-4 w-4 text-destructive" />
							<span className="text-sm font-bold">Maximum context limit reached</span>
						</div>
						<span className="text-sm">
							The conversation has reached its context window limit and cannot continue further. To
							proceed, you'll need to start a new task. Don't worry - the tool will still have access to
							your project's files and structure in the new task.
						</span>
					</div>
					<div className="flex justify-end">
						<Button variant="default" onClick={() => vscode.postMessage({ type: "clearTask" })}>
							Start New Task
						</Button>
					</div>
				</div>
			)}
		</div>
	)
}

export default React.memo(ChatView, (prevProps, nextProps) => {
	return (
		prevProps.isHidden === nextProps.isHidden &&
		prevProps.selectedModelSupportsImages === nextProps.selectedModelSupportsImages &&
		prevProps.selectedModelSupportsPromptCache === nextProps.selectedModelSupportsPromptCache
	)
})<|MERGE_RESOLUTION|>--- conflicted
+++ resolved
@@ -303,12 +303,7 @@
 					overflowY: "auto",
 				}}>
 				<AnnouncementBanner />
-<<<<<<< HEAD
-				{/* <AnnouncementBanner /> */}
-				{task ? (
-=======
 				{!!currentTask && firstTaskMsg ? (
->>>>>>> f5fa890f
 					<>
 						<TaskHeader
 							key={`header-${firstTaskMsg.ts}`}
