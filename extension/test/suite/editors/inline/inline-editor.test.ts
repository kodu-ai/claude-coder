import * as vscode from "vscode"
import * as assert from "assert"
import { InlineEditHandler } from "../../../../src/integrations/editor/inline-editor-v3"
import * as fs from "fs"
import * as path from "path"
import { EditBlock, normalize, parseDiffBlocks } from "../../../../src/agent/v1/tools/runners/coders/utils"

const readBlock = (filePath: string, extension = "ts") => {
	const block6FilePath = path.join(__dirname, `${filePath}File.${extension}`)
	const block6FileContentPath = path.join(__dirname, `${filePath}-pre-content.txt`)
	const block6FileContent = fs.readFileSync(block6FileContentPath, "utf8")
	const block6BlockContentPath = path.join(__dirname, `${filePath}.txt`)
	const block6BlockContent = fs.readFileSync(block6BlockContentPath, "utf8")
	return [block6FilePath, block6FileContentPath, block6FileContent, block6BlockContentPath, block6BlockContent]
}

const writeBlock = async (testFilePath: string, toEditFilePath: string, toEditFileContent: string) => {
	await vscode.workspace.fs.writeFile(vscode.Uri.file(testFilePath), Buffer.from(toEditFileContent, "utf-8"))
}

const removeBlock = async (blockFilePath: string) => {
	vscode.workspace.fs.delete(vscode.Uri.file(blockFilePath))
}

async function simulateStreaming(diff: string, delayMs: number): Promise<AsyncGenerator<string, void, unknown>> {
	// Get random chunk size between 6-24 chars
	function getRandomChunkSize() {
		return Math.floor(Math.random() * (25 - 6 + 1)) + 24
	}

	// Accumulate the string as we stream
	let streamedContent = ""

	async function* generator() {
		while (streamedContent.length < diff.length) {
			const chunkSize = getRandomChunkSize()
			const nextChunk = diff.slice(streamedContent.length, streamedContent.length + chunkSize)
			streamedContent += nextChunk
			yield streamedContent
<<<<<<< HEAD
			await delay(25)
=======
			await delay(50)
>>>>>>> 060b9ea2
		}
	}

	return generator()
}

async function handleStreaming(
	generator: AsyncGenerator<string, void, unknown>,
	blockFilePath: string,
	inlineEditHandler: InlineEditHandler
) {
	let editBlocks: EditBlock[] = []
	let lastAppliedBlockId: string | undefined
	for await (const diff of generator) {
		if (!(diff.includes("SEARCH") && diff.includes("REPLACE"))) {
			continue
		}
		try {
			editBlocks = parseDiffBlocks(diff, blockFilePath)
		} catch (err) {
			console.log(`Error parsing diff blocks: ${err}`, "error")
			continue
		}
		if (!inlineEditHandler.isOpen()) {
			try {
				await inlineEditHandler.open(editBlocks[0].id, blockFilePath, editBlocks[0].searchContent)
			} catch (e) {
				console.log("Error opening diff view: " + e, "error")
				continue
			}
		}
		// now we are going to start applying the diff blocks
		if (editBlocks.length > 0) {
			const currentBlock = editBlocks.at(-1)
			if (!currentBlock?.replaceContent) {
				continue
			}

			// If this block hasn't been tracked yet, initialize it
			if (!editBlocks.some((block) => block.id === currentBlock.id)) {
				// Clean up any SEARCH text from the last block before starting new one
				if (lastAppliedBlockId) {
					const lastBlock = editBlocks.find((block) => block.id === lastAppliedBlockId)
					if (lastBlock) {
						const lines = lastBlock.replaceContent.split("\n")
						// Only remove the last line if it ONLY contains a partial SEARCH
						if (lines.length > 0 && /^=?=?=?=?=?=?=?$/.test(lines[lines.length - 1].trim())) {
							lines.pop()
							await inlineEditHandler.applyFinalContent(
								lastBlock.id,
								lastBlock.searchContent,
								lines.join("\n")
							)
						} else {
							await inlineEditHandler.applyFinalContent(
								lastBlock.id,
								lastBlock.searchContent,
								lastBlock.replaceContent
							)
						}
					}
				}

				editBlocks.push({
					id: currentBlock.id,
					replaceContent: currentBlock.replaceContent,
					path: block3FilePath,
					searchContent: currentBlock.searchContent,
				})
				lastAppliedBlockId = currentBlock.id
			}

			const blockData = editBlocks.find((block) => block.id === currentBlock.id)
			if (blockData) {
				blockData.replaceContent = currentBlock.replaceContent
				await inlineEditHandler.applyStreamContent(
					currentBlock.id,
					currentBlock.searchContent,
					currentBlock.replaceContent
				)
			}
		}

		// Finalize the last block
		if (lastAppliedBlockId) {
			const lastBlock = editBlocks.find((block) => block.id === lastAppliedBlockId)
			if (lastBlock) {
				const lines = lastBlock.replaceContent.split("\n")
				await inlineEditHandler.applyFinalContent(lastBlock.id, lastBlock.searchContent, lines.join("\n"))
			}
		}
	}
}

async function testBlock(
	blockFilePath: string,
	blockFileContentPath: string,
	blockBlockContent: string,
	timeout?: number
) {
	const inlineEditHandler = new InlineEditHandler()
	const generator = await simulateStreaming(blockBlockContent, 50)
	let editBlocks: EditBlock[] = []
	let lastAppliedBlockId: string | undefined
	// Verify content
	const originalText = await vscode.workspace.fs.readFile(vscode.Uri.file(blockFileContentPath))

	await handleStreaming(generator, blockFilePath, inlineEditHandler)

<<<<<<< HEAD
	// await inlineEditHandler.forceFinalizeAll(editBlocks)

=======
>>>>>>> 060b9ea2
	// await delay(10_000)
	// Save with no tabs open
	const { finalContent: finalDocument, results } = await inlineEditHandler.saveChanges()

	// await delay(10_000)

	let expectedContent = Buffer.from(originalText).toString("utf-8")
	for (const block of editBlocks) {
		expectedContent = expectedContent.replace(block.searchContent, block.replaceContent)
	}

	assert.strictEqual(finalDocument, expectedContent)
}
const testFilePath = path.join(__dirname, "testFile.ts")
const toEditFilePath = path.join(__dirname, "toEditFile.txt")
const [block3FilePath, block3FileContentPath, block3FileContent, block3BlockContentPath, block3BlockContent] =
	readBlock("block3")
const [block4FilePath, block4FileContentPath, block4FileContent, block4BlockContentPath, block4BlockContent] =
	readBlock("block4")
const [block5FilePath, block5FileContentPath, block5FileContent, block5BlockContentPath, block5BlockContent] =
	readBlock("block5")
const [block6FilePath, block6FileContentPath, block6FileContent, block6BlockContentPath, block6BlockContent] =
	readBlock("block6", "py")

describe("InlineEditHandler End-to-End Test", () => {
	let inlineEditHandler: InlineEditHandler
	let activated = false

	beforeEach(async () => {
		// activate the extension

		if (!activated) {
			const extension = vscode.extensions.getExtension("kodu-ai.claude-dev-experimental")!
			await extension.activate()
			activated = true
		}
		const toEditFileContent = fs.readFileSync(toEditFilePath, "utf8")
		// Create a dummy file for testing
		fs.writeFileSync(testFilePath, toEditFileContent, "utf8")
		const workspaceEdit = new vscode.WorkspaceEdit()
		workspaceEdit.createFile(vscode.Uri.file(testFilePath), { overwrite: true })
		workspaceEdit.replace(vscode.Uri.file(testFilePath), new vscode.Range(0, 0, 0, 0), toEditFileContent)
		await vscode.workspace.applyEdit(workspaceEdit)
		// Open the file in VSCode
		const document = await vscode.workspace.openTextDocument(testFilePath)
		await vscode.window.showTextDocument(document)
		await document.save()

		// create blocks
		await writeBlock(block3FilePath, block3FileContentPath, block3FileContent)
		await writeBlock(block4FilePath, block4FileContentPath, block4FileContent)
		await writeBlock(block5FilePath, block5FileContentPath, block5FileContent)
		await writeBlock(block6FilePath, block6FileContentPath, block6FileContent)

		if (inlineEditHandler) {
			inlineEditHandler.dispose()
		}
		// Initialize InlineEditHandler
		inlineEditHandler = new InlineEditHandler()
	})

	afterEach(async () => {
		// Close all editors and delete the test file
		await vscode.commands.executeCommand("workbench.action.closeAllEditors")
		// remove the test file
		const workspaceEdit = new vscode.WorkspaceEdit()
		workspaceEdit.deleteFile(vscode.Uri.file(testFilePath))
		await vscode.workspace.applyEdit(workspaceEdit)
		await vscode.workspace.saveAll()

		// delete blocks
		await Promise.all([
			removeBlock(block3FilePath),
			removeBlock(block4FilePath),
			removeBlock(block5FilePath),
			removeBlock(block6FilePath),
		])
	})

<<<<<<< HEAD
=======
	// it("should handle long stream with tabs switches correctly", async () => {
	// 	// Create a second file to switch between

	// 	const generator = await simulateStreaming(, 30)

	// 	try {
	// 		// Open both files
	// 		const secondDoc = await vscode.workspace.openTextDocument(secondFilePath)
	// 		const interval = setInterval(() => {
	// 			vscode.window.showTextDocument(secondDoc)
	// 		}, 50)
	// 		await vscode.window.showTextDocument(secondDoc)

	// 		await handleStreaming(generator, secondFilePath, inlineEditHandler)

	// 		// Save changes
	// 		const { finalContent: finalDocument } = await inlineEditHandler.saveChanges()
	// 		clearInterval(interval)
	// 		// Verify both changes were applied correctly
	// 		const originalText = await vscode.workspace.fs.readFile(vscode.Uri.file(toEditFilePath))
	// 		let expectedContent = Buffer.from(originalText).toString("utf-8")
	// 		expectedContent = expectedContent.replace(search, replace)
	// 		expectedContent = expectedContent.replace(search2, replace2)

	// 		assert.strictEqual(finalDocument, expectedContent)
	// 	} finally {
	// 		// Cleanup second file
	// 		if (fs.existsSync(secondFilePath)) {
	// 			fs.unlinkSync(secondFilePath)
	// 		}
	// 	}
	// })

	// it("should handle saves while different tab is active", async () => {
	// 	// Create a second file
	// 	const secondFilePath = path.join(__dirname, "secondFile.ts")
	// 	fs.writeFileSync(secondFilePath, "// Second file content", "utf8")

	// 	const generator = await simulateStreaming(streamedContent, 10)
	// 	const editBlocks: Array<{
	// 		id: string
	// 		replaceContent: string
	// 		searchContent: string
	// 		finalContent?: string
	// 	}> = []
	// 	let lastAppliedBlockId: string | undefined

	// 	try {
	// 		// Start with the main file
	// 		const mainDoc = await vscode.workspace.openTextDocument(testFilePath)
	// 		await vscode.window.showTextDocument(mainDoc)

	// 		await handleStreaming(generator, secondFilePath, inlineEditHandler)
	// 		await vscode.window.showTextDocument(mainDoc)

	// 		// Save while different tab is active
	// 		const { finalContent: finalDocument } = await inlineEditHandler.saveChanges()
	// 		await vscode.window.showTextDocument(mainDoc)

	// 		// Verify content
	// 		const originalText = await vscode.workspace.fs.readFile(vscode.Uri.file(toEditFilePath))
	// 		let expectedContent = Buffer.from(originalText).toString("utf-8")
	// 		expectedContent = expectedContent.replace(search, replace)
	// 		expectedContent = expectedContent.replace(search2, replace2)

	// 		assert.strictEqual(finalDocument, expectedContent)
	// 	} finally {
	// 		if (fs.existsSync(secondFilePath)) {
	// 			fs.unlinkSync(secondFilePath)
	// 		}
	// 	}
	// })

	// it("should handle saves with no tabs open", async () => {
	// 	const generator = await simulateStreaming(streamedContent, 25)
	// 	let editBlocks: EditBlock[] = []
	// 	// Verify content
	// 	const originalText = await vscode.workspace.fs.readFile(vscode.Uri.file(toEditFilePath))

	// 	const interval = setInterval(() => {
	// 		// Close all editors after first block is initialized
	// 		vscode.commands.executeCommand("workbench.action.closeAllEditors")
	// 	}, 500)

	// 	await handleStreaming(generator, toEditFilePath, inlineEditHandler)

	// 	clearInterval(interval)
	//
	// 	// Save with no tabs open
	// 	const { finalContent: finalDocument } = await inlineEditHandler.saveChanges()

	// 	let expectedContent = Buffer.from(originalText).toString("utf-8")
	// 	expectedContent = expectedContent.replace(search, replace)
	// 	expectedContent = expectedContent.replace(search2, replace2)

	// 	assert.strictEqual(finalDocument, expectedContent)
	// })

>>>>>>> 060b9ea2
	it("should test that block 3 is parsed and apllied correctly", async () => {
		await testBlock(block3FilePath, block3FileContentPath, block3BlockContent)
	})

	it("should test that block 4 is parsed and apllied correctly", async () => {
		await testBlock(block4FilePath, block4FileContentPath, block4BlockContent)
	})

	it("should test that block 5 is parsed and apllied correctly", async () => {
		await testBlock(block5FilePath, block5FileContentPath, block5BlockContent)
	})

	it("make sure that incorrect LLM spacing / tabs is auto fixed (python", async () => {
		// blockFilePath: string, blockFileContentPath: string, blockBlockContent: string
		await testBlock(block6FilePath, block6FileContentPath, block6BlockContent)
	})

	// Helper function to simulate rapid streaming with potential race conditions
	async function simulateRaceConditionStreaming(diff: string): Promise<AsyncGenerator<string, void, unknown>> {
		const chunks: string[] = []
		let streamedContent = ""

		// Split content into very small chunks (3-10 chars)
		while (streamedContent.length < diff.length) {
			const chunkSize = Math.floor(Math.random() * 8) + 3
			const nextChunk = diff.slice(streamedContent.length, streamedContent.length + chunkSize)
			streamedContent += nextChunk
			chunks.push(streamedContent)
		}

		async function* generator() {
			// Introduce random delays and potentially out-of-order delivery
			const promises = chunks.map((chunk, index) => {
				return new Promise<{ content: string; index: number }>((resolve) => {
					const delay = Math.random() * 2 // 0-2ms delay
					setTimeout(() => resolve({ content: chunk, index }), delay)
				})
			})

			// Simulate out-of-order delivery
			const results = await Promise.all(promises)
			results.sort((a, b) => {
				// 20% chance to deliver out of order
				if (Math.random() < 0.2) {
					return Math.random() - 0.5
				}
				return a.index - b.index
			})

			for (const result of results) {
				yield result.content
			}
		}

		return generator()
	}

	it("should handle CRLF vs LF line endings correctly", async () => {
		const searchContent = "function test() {\n    console.log('test');\n}"
		const replaceContent = "function test() {\r\n    console.log('updated');\r\n}"

		// Create test file with CRLF endings
		const testContent = "// Some content\r\n" + searchContent.replace(/\n/g, "\r\n") + "\r\n// More content"
		fs.writeFileSync(testFilePath, testContent, "utf8")

		const diff = `SEARCH\n${searchContent}\n\nREPLACE\n${replaceContent}`
		const generator = await simulateStreaming(diff, 25)

		await handleStreaming(generator, testFilePath, inlineEditHandler)

		const { finalContent: finalDocument } = await inlineEditHandler.saveChanges()
		const expectedContent = testContent.replace(searchContent.replace(/\n/g, "\r\n"), replaceContent)
		assert.strictEqual(finalDocument, expectedContent)
	})
})

/**
 * Utility function to simulate delays (for streaming updates).
 */
function delay(ms: number): Promise<void> {
	return new Promise((resolve) => setTimeout(resolve, ms))
}<|MERGE_RESOLUTION|>--- conflicted
+++ resolved
@@ -37,11 +37,7 @@
 			const nextChunk = diff.slice(streamedContent.length, streamedContent.length + chunkSize)
 			streamedContent += nextChunk
 			yield streamedContent
-<<<<<<< HEAD
-			await delay(25)
-=======
 			await delay(50)
->>>>>>> 060b9ea2
 		}
 	}
 
@@ -151,11 +147,6 @@
 
 	await handleStreaming(generator, blockFilePath, inlineEditHandler)
 
-<<<<<<< HEAD
-	// await inlineEditHandler.forceFinalizeAll(editBlocks)
-
-=======
->>>>>>> 060b9ea2
 	// await delay(10_000)
 	// Save with no tabs open
 	const { finalContent: finalDocument, results } = await inlineEditHandler.saveChanges()
@@ -235,8 +226,6 @@
 		])
 	})
 
-<<<<<<< HEAD
-=======
 	// it("should handle long stream with tabs switches correctly", async () => {
 	// 	// Create a second file to switch between
 
@@ -335,7 +324,6 @@
 	// 	assert.strictEqual(finalDocument, expectedContent)
 	// })
 
->>>>>>> 060b9ea2
 	it("should test that block 3 is parsed and apllied correctly", async () => {
 		await testBlock(block3FilePath, block3FileContentPath, block3BlockContent)
 	})
